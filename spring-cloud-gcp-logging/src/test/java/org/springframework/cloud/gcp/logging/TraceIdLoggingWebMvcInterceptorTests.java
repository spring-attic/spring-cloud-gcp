/*
 *  Copyright 2018 original author or authors.
 *
 *  Licensed under the Apache License, Version 2.0 (the "License");
 *  you may not use this file except in compliance with the License.
 *  You may obtain a copy of the License at
 *
 *       http://www.apache.org/licenses/LICENSE-2.0
 *
 *  Unless required by applicable law or agreed to in writing, software
 *  distributed under the License is distributed on an "AS IS" BASIS,
 *  WITHOUT WARRANTIES OR CONDITIONS OF ANY KIND, either express or implied.
 *  See the License for the specific language governing permissions and
 *  limitations under the License.
 */

package org.springframework.cloud.gcp.logging;

import com.google.cloud.logging.TraceLoggingEnhancer;
import com.google.common.collect.ImmutableList;
import org.junit.Test;

import org.springframework.mock.web.MockHttpServletRequest;

import static org.hamcrest.Matchers.is;
import static org.hamcrest.Matchers.nullValue;
import static org.junit.Assert.assertThat;

/**
 * @author Mike Eltsufin
 */

public class TraceIdLoggingWebMvcInterceptorTests {

	public static final String TEST_TRACE_ID = "105445aa7843bc8bf206b120001000";

	public static final String TEST_TRACE_ID_2 = "205445aa7843bc8bf206b120001000";

	public static final String TEST_TRACE_ID_WITH_SPAN = "105445aa7843bc8bf206b120001000/0;o=1";

	public static final String TRACE_ID_HEADER = "X-CLOUD-TRACE-CONTEXT";

	public static final String B3_TRACE_ID_HEADER = "X-B3-TraceId";

	private TraceIdLoggingWebMvcInterceptor interceptor = new TraceIdLoggingWebMvcInterceptor();

	@Test
	public void testPreHandle() throws Exception {
		MockHttpServletRequest request = new MockHttpServletRequest();
		request.addHeader(TRACE_ID_HEADER, TEST_TRACE_ID_WITH_SPAN);

		TraceLoggingEnhancer.setCurrentTraceId(null);

		this.interceptor.preHandle(request, null, null);

		assertThat(TraceLoggingEnhancer.getCurrentTraceId(), is(TEST_TRACE_ID));
	}

	@Test
	public void testAfterCompletion() throws Exception {
		TraceLoggingEnhancer.setCurrentTraceId(TEST_TRACE_ID);

		this.interceptor.afterCompletion(null, null, null, null);

		assertThat(TraceLoggingEnhancer.getCurrentTraceId(), nullValue());
	}

	@Test
	public void testExtractTraceIdFromRequest_valid() {
		MockHttpServletRequest request = new MockHttpServletRequest();
		request.addHeader(TRACE_ID_HEADER, TEST_TRACE_ID_WITH_SPAN);

		String traceId = this.interceptor.extractTraceIdFromRequest(request);

		assertThat(traceId, is(TEST_TRACE_ID));
	}

	@Test
	public void testExtractSecondaryTraceIdFromRequest_valid() {
		MockHttpServletRequest request = new MockHttpServletRequest();
		request.addHeader(B3_TRACE_ID_HEADER, TEST_TRACE_ID_WITH_SPAN);

		String traceId = this.interceptor.extractTraceIdFromRequest(request);

		assertThat(traceId, is(TEST_TRACE_ID));
	}

	@Test
	public void testExtractTraceIdFromRequestPriority() {
		MockHttpServletRequest request = new MockHttpServletRequest();
		request.addHeader(TRACE_ID_HEADER, TEST_TRACE_ID_WITH_SPAN);
		request.addHeader(B3_TRACE_ID_HEADER, TEST_TRACE_ID_2);

		String traceId = this.interceptor.extractTraceIdFromRequest(request);

		assertThat(traceId, is(TEST_TRACE_ID));
	}

	@Test
<<<<<<< HEAD
	public void testExtractTraceIdFromRequestCustomPriority() {
		MockHttpServletRequest request = new MockHttpServletRequest();
		request.addHeader(TRACE_ID_HEADER, TEST_TRACE_ID_WITH_SPAN);
		request.addHeader(B3_TRACE_ID_HEADER, TEST_TRACE_ID_2);

		TraceIdLoggingWebMvcInterceptor customInterceptor = new TraceIdLoggingWebMvcInterceptor(
				ImmutableList.of(B3_TRACE_ID_HEADER, TRACE_ID_HEADER), false);

		String traceId = customInterceptor.extractTraceIdFromRequest(request);

		assertThat(traceId, is(TEST_TRACE_ID_2));
	}

	@Test(expected = IllegalStateException.class)
	public void testExtractTraceIdFromRequestCustomPriorityAllowOnlyOneHeader() {
		MockHttpServletRequest request = new MockHttpServletRequest();
		request.addHeader(TRACE_ID_HEADER, TEST_TRACE_ID_WITH_SPAN);
		request.addHeader(B3_TRACE_ID_HEADER, TEST_TRACE_ID_2);

		TraceIdLoggingWebMvcInterceptor customInterceptor = new TraceIdLoggingWebMvcInterceptor(
				ImmutableList.of(B3_TRACE_ID_HEADER, TRACE_ID_HEADER), true);

		String traceId = customInterceptor.extractTraceIdFromRequest(request);

		assertThat(traceId, is(TEST_TRACE_ID_2));
	}

	@Test
=======
>>>>>>> dd8622b3
	public void testExtractTraceIdFromRequest_missing() {
		MockHttpServletRequest request = new MockHttpServletRequest();

		String traceId = this.interceptor.extractTraceIdFromRequest(request);

		assertThat(traceId, nullValue());
	}

	@Test
	public void testExtractTraceIdFromRequest_missingSpan() {
		MockHttpServletRequest request = new MockHttpServletRequest();
		request.addHeader(TRACE_ID_HEADER, TEST_TRACE_ID);

		String traceId = this.interceptor.extractTraceIdFromRequest(request);

		assertThat(traceId, is(TEST_TRACE_ID));
	}

}<|MERGE_RESOLUTION|>--- conflicted
+++ resolved
@@ -97,7 +97,6 @@
 	}
 
 	@Test
-<<<<<<< HEAD
 	public void testExtractTraceIdFromRequestCustomPriority() {
 		MockHttpServletRequest request = new MockHttpServletRequest();
 		request.addHeader(TRACE_ID_HEADER, TEST_TRACE_ID_WITH_SPAN);
@@ -126,8 +125,7 @@
 	}
 
 	@Test
-=======
->>>>>>> dd8622b3
+
 	public void testExtractTraceIdFromRequest_missing() {
 		MockHttpServletRequest request = new MockHttpServletRequest();
 
