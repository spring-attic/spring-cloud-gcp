== Stackdriver Logging Support

Maven coordinates, using Spring Cloud GCP BOM:

[source,xml]
----
<dependency>
    <groupId>org.springframework.cloud</groupId>
    <artifactId>spring-cloud-gcp-starter-logging</artifactId>
</dependency>
----

Gradle coordinates:

[source]
----
dependencies {
    compile group: 'org.springframework.cloud', name: 'spring-cloud-gcp-starter-logging'
}
----

https://cloud.google.com/logging/[Stackdriver Logging] is the managed logging service provided by Google Cloud
Platform.

This module provides support for associating a web request trace ID with the corresponding log entries.
It does so by retrieving the `X-B3-TraceId` value from the https://logback.qos.ch/manual/mdc.html[Mapped Diagnostic Context (MDC)], which is set by Spring Cloud Sleuth.
If Spring Cloud Sleuth isn't used, the configured `TraceIdExtractor` extracts the desired header value and sets it as the log entry's trace ID.
This allows grouping of log messages by request, for example, in the https://console.cloud.google.com/logs/viewer[Google Cloud Console Logs viewer].

NOTE: Due to the way logging is set up, the GCP project ID and credentials defined in `application.properties` are ignored.
Instead, you should set the `GOOGLE_CLOUD_PROJECT` and `GOOGLE_APPLICATION_CREDENTIALS` environment variables to the project ID and credentials private key location, respectively.
You can do this easily if you're using the http://cloud.google.com/sdk[Google Cloud SDK], using the `gcloud config set project [YOUR_PROJECT_ID]` and `gcloud auth application-default login` commands, respectively.

=== Web MVC Interceptor

For use in Web MVC-based applications, `TraceIdLoggingWebMvcInterceptor` is provided that extracts the request trace ID from an HTTP request using a `TraceIdExtractor` and stores it in a thread-local, which can then be used in a logging appender to add the trace ID metadata to log messages.

WARNING: If Spring Cloud GCP Trace is enabled, the logging module disables itself and delegates log correlation to Spring Cloud Sleuth.

The behavior of the trace ID extraction can be configured with the `spring.cloud.gcp.logging.traceIdExtractor`
setting:

[options="header",]
|=======================================================================
| Setting | Behavior
| `XCLOUD` | Checks the `x-cloud-trace-context` HTTP header
| `ZIPKIN` | Checks the `X-B3-traceId` HTTP header
| `XCLOUD_ZIPKIN` | Checks the `x-cloud-trace-context` header, and if no trace ID is found checks the `X-B3-traceId` header
| `ZIPKIN_XCLOUD` | Checks the `X-B3-traceId` header, and if no trace ID is found checks the `x-cloud-trace-context` header
|=======================================================================

<<<<<<< HEAD
Currently, https://github.com/GoogleCloudPlatform/google-cloud-java/tree/master/google-cloud-clients/google-cloud-logging#add-a-stackdriver-logging-handler-to-a-logger[Java Util Logging (JUL)]
and https://github.com/GoogleCloudPlatform/google-cloud-java/tree/master/google-cloud-clients/google-cloud-contrib/google-cloud-logging-logback[Logback] are supported.
=======
`LoggingWebMvcConfigurer` configuration class is also provided to help register the `TraceIdLoggingWebMvcInterceptor`
in Spring MVC applications.
>>>>>>> 6af0e09c

=== Logback Support

Currently, only Logback is supported and there are 2 possibilities to log to Stackdriver via this library with Logback:
via direct API calls and through JSON-formatted console logs.

==== Log via API
A Stackdriver appender is available using `org/springframework/cloud/gcp/autoconfigure/logging/logback-appender.xml`.
This appender builds a Stackdriver Logging log entry from a JUL or Logback log entry, adds a trace ID to it and sends it to Stackdriver Logging.

`STACKDRIVER_LOG_NAME` and `STACKDRIVER_LOG_FLUSH_LEVEL` environment variables can be used to customize the `STACKDRIVER` appender.

==== Log via Console

For Logback, a `org/springframework/cloud/gcp/autoconfigure/logging/logback-json-appender.xml` file is made available for import to make it easier to configure the JSON Logback appender.

Your configuration may then look something like this:
[source, xml]
----
<configuration>
  <include resource="org/springframework/cloud/gcp/autoconfigure/logging/logback-json-appender.xml" />

  <root level="INFO">
    <appender-ref ref="CONSOLE_JSON" />
  </root>
</configuration>
----

<<<<<<< HEAD
A Stackdriver appender is also available using `org/springframework/cloud/gcp/autoconfigure/logging/logback-appender.xml`.

`STACKDRIVER_LOG_NAME` and `STACKDRIVER_LOG_FLUSH_LEVEL` environment variables can be used to customize the
`STACKDRIVER` appender.

==== Log via Console

If you run your Spring Boot application in a Kubernetes cluster in the Google Cloud (GKE) or on App Engine flexible
environment, you can log JSON directly from the console by including
`org/springframework/cloud/gcp/autoconfigure/logging/logback-json-appender.xml`. The traceId will be set
correctly.

You need the additional dependency:

[source, xml]
----
<dependency>
  <groupId>ch.qos.logback.contrib</groupId>
  <artifactId>logback-json-classic</artifactId>
  <version>0.1.5</version>
</dependency>
----
=======
If your application is running on Google Container Engine, Google Compute Engine or Google App Engine Flexible, your console logging is automatically saved to Google Stackdriver Logging.
Therefore, you can just include `org/springframework/cloud/gcp/autoconfigure/logging/logback-json-appender.xml` in your logging configuration, which logs JSON entries to the console.
The trace id will be set correctly.
>>>>>>> 6af0e09c

Your Logback configuration may then look something like this:

[source, xml]
----
<configuration>
  <include resource="org/springframework/cloud/gcp/autoconfigure/logging/logback-appender.xml" />

  <root level="INFO">
    <appender-ref ref="CONSOLE_JSON"/>
  </root>
</configuration>
----

If you want to have more control over the log output, you can also configure the `ConsoleAppender` yourself.
The following properties are available:

[options="header",]
|=======================================================================
| Property | Default Value | Description
| `projectId`
a| If not set, default value is determined in the following order:

1. `SPRING_CLOUD_GCP_LOGGING_PROJECT_ID` Environmental Variable.
1. Value of `DefaultGcpProjectIdProvider.getProjectId()`
a| This is used to generate fully qualified Stackdriver Trace ID format: `projects/[PROJECT-ID]/traces/[TRACE-ID]`.

This format is required to correlate trace between Stackdriver Trace and Stackdriver Logging.

If `projectId` is not set and cannot be determined, then it'll log `traceId` without the fully qualified format.
| `includeTraceId` | `true` | Should the `traceId` be included
| `includeSpanId` | `true` | Should the `spanId` be included
| `includeLevel` | `true` | Should the severity be included
| `includeThreadName` | `true` | Should the thread name be included
| `includeMDC` | `true` | Should all MDC properties be included. The MDC properties `X-B3-TraceId`, `X-B3-SpanId` and `X-Span-Export` provided by Spring Sleuth will get excluded as they get handled separately
| `includeLoggerName` | `true` | Should the name of the logger be included
| `includeFormattedMessage` | `true` | Should the formatted log message be included.
| `includeExceptionInMessage` | `true` | Should the stacktrace be appended to the formatted log message. This setting is only evaluated if `includeFormattedMessage` is `true`
| `includeContextName` | `true` | Should the logging context be included
| `includeMessage` | `false` | Should the log message with blank placeholders be included
| `includeException` | `false` | Should the stacktrace be included as a own field
|=======================================================================

This is an example of such an Logback configuration:

[source, xml]
----
<configuration >
  <property name="projectId" value="${projectId:-${GOOGLE_CLOUD_PROJECT}}"/>

  <appender name="CONSOLE_JSON" class="ch.qos.logback.core.ConsoleAppender">
    <encoder class="ch.qos.logback.core.encoder.LayoutWrappingEncoder">
      <layout class="org.springframework.cloud.gcp.logging.StackdriverJsonLayout">
        <projectId>${projectId}</projectId>

        <!--<includeTraceId>true</includeTraceId>-->
        <!--<includeSpanId>true</includeSpanId>-->
        <!--<includeLevel>true</includeLevel>-->
        <!--<includeThreadName>true</includeThreadName>-->
        <!--<includeMDC>true</includeMDC>-->
        <!--<includeLoggerName>true</includeLoggerName>-->
        <!--<includeFormattedMessage>true</includeFormattedMessage>-->
        <!--<includeExceptionInMessage>true</includeExceptionInMessage>-->
        <!--<includeContextName>true</includeContextName>-->
        <!--<includeMessage>false</includeMessage>-->
        <!--<includeException>false</includeException>-->
      </layout>
    </encoder>
  </appender>
</configuration>
----<|MERGE_RESOLUTION|>--- conflicted
+++ resolved
@@ -49,13 +49,8 @@
 | `ZIPKIN_XCLOUD` | Checks the `X-B3-traceId` header, and if no trace ID is found checks the `x-cloud-trace-context` header
 |=======================================================================
 
-<<<<<<< HEAD
-Currently, https://github.com/GoogleCloudPlatform/google-cloud-java/tree/master/google-cloud-clients/google-cloud-logging#add-a-stackdriver-logging-handler-to-a-logger[Java Util Logging (JUL)]
-and https://github.com/GoogleCloudPlatform/google-cloud-java/tree/master/google-cloud-clients/google-cloud-contrib/google-cloud-logging-logback[Logback] are supported.
-=======
 `LoggingWebMvcConfigurer` configuration class is also provided to help register the `TraceIdLoggingWebMvcInterceptor`
 in Spring MVC applications.
->>>>>>> 6af0e09c
 
 === Logback Support
 
@@ -84,34 +79,9 @@
 </configuration>
 ----
 
-<<<<<<< HEAD
-A Stackdriver appender is also available using `org/springframework/cloud/gcp/autoconfigure/logging/logback-appender.xml`.
-
-`STACKDRIVER_LOG_NAME` and `STACKDRIVER_LOG_FLUSH_LEVEL` environment variables can be used to customize the
-`STACKDRIVER` appender.
-
-==== Log via Console
-
-If you run your Spring Boot application in a Kubernetes cluster in the Google Cloud (GKE) or on App Engine flexible
-environment, you can log JSON directly from the console by including
-`org/springframework/cloud/gcp/autoconfigure/logging/logback-json-appender.xml`. The traceId will be set
-correctly.
-
-You need the additional dependency:
-
-[source, xml]
-----
-<dependency>
-  <groupId>ch.qos.logback.contrib</groupId>
-  <artifactId>logback-json-classic</artifactId>
-  <version>0.1.5</version>
-</dependency>
-----
-=======
 If your application is running on Google Container Engine, Google Compute Engine or Google App Engine Flexible, your console logging is automatically saved to Google Stackdriver Logging.
 Therefore, you can just include `org/springframework/cloud/gcp/autoconfigure/logging/logback-json-appender.xml` in your logging configuration, which logs JSON entries to the console.
 The trace id will be set correctly.
->>>>>>> 6af0e09c
 
 Your Logback configuration may then look something like this:
 
