--- conflicted
+++ resolved
@@ -30,6 +30,12 @@
  */
 public interface BasicAcknowledgeablePubsubMessage {
 
+	/*
+	 * Accessor for the subscription source of the Pub/Sub message.
+	 * @return the name of the subscription
+	 */
+	String getSubscriptionName();
+
 	/**
 	 * Accessor for the wrapped {@link PubsubMessage}.
 	 * @return the wrapped Pub/Sub message
@@ -37,7 +43,6 @@
 	PubsubMessage getPubsubMessage();
 
 	/**
-<<<<<<< HEAD
 	 * Acknowledge (ack) the message asynchronously
 	 * @return ListenableFuture&lt;String&gt;
 	 */
@@ -48,11 +53,5 @@
 	 * @return ListenableFuture&lt;String&gt;
 	 */
 	ListenableFuture<String> nack();
-=======
-	 * Accessor for the subscription source of the Pub/Sub message.
-	 * @return the name of the subscription
-	 */
-	String getSubscriptionName();
 
->>>>>>> 6e5bb1b4
 }