/*
 *  Copyright 2018 original author or authors.
 *
 *  Licensed under the Apache License, Version 2.0 (the "License");
 *  you may not use this file except in compliance with the License.
 *  You may obtain a copy of the License at
 *
 *       http://www.apache.org/licenses/LICENSE-2.0
 *
 *  Unless required by applicable law or agreed to in writing, software
 *  distributed under the License is distributed on an "AS IS" BASIS,
 *  WITHOUT WARRANTIES OR CONDITIONS OF ANY KIND, either express or implied.
 *  See the License for the specific language governing permissions and
 *  limitations under the License.
 */

package org.springframework.cloud.gcp.pubsub.core.subscriber;

import java.util.Collection;
import java.util.Collections;
import java.util.LinkedList;
import java.util.List;
import java.util.function.Consumer;
import java.util.stream.Collectors;

import com.google.api.core.ApiFuture;
import com.google.api.core.ApiFutureCallback;
import com.google.api.core.ApiFutures;
import com.google.cloud.pubsub.v1.AckReplyConsumer;
import com.google.cloud.pubsub.v1.MessageReceiver;
import com.google.cloud.pubsub.v1.Subscriber;
import com.google.cloud.pubsub.v1.stub.SubscriberStub;
import com.google.protobuf.Empty;
import com.google.pubsub.v1.AcknowledgeRequest;
import com.google.pubsub.v1.ModifyAckDeadlineRequest;
import com.google.pubsub.v1.ProjectSubscriptionName;
import com.google.pubsub.v1.PubsubMessage;
import com.google.pubsub.v1.PullRequest;
import com.google.pubsub.v1.PullResponse;

import org.springframework.cloud.gcp.pubsub.support.AcknowledgeablePubsubMessage;
import org.springframework.cloud.gcp.pubsub.support.BasicAcknowledgeablePubsubMessage;
import org.springframework.cloud.gcp.pubsub.support.SubscriberFactory;
import org.springframework.cloud.gcp.pubsub.support.converter.ConvertedAcknowledgeablePubsubMessage;
import org.springframework.cloud.gcp.pubsub.support.converter.ConvertedBasicAcknowledgeablePubsubMessage;
import org.springframework.cloud.gcp.pubsub.support.converter.PubSubMessageConverter;
import org.springframework.cloud.gcp.pubsub.support.converter.SimplePubSubMessageConverter;
import org.springframework.util.Assert;
import org.springframework.util.concurrent.ListenableFuture;
import org.springframework.util.concurrent.SettableListenableFuture;

/**
 * Default implementation of {@link PubSubSubscriberOperations}.
 *
 * <p>The main Google Cloud Pub/Sub integration component for consuming
 * messages from subscriptions asynchronously or by pulling.
 *
 * @author Vinicius Carvalho
 * @author João André Martins
 * @author Mike Eltsufin
 * @author Chengyuan Zhao
 * @author Doug Hoard
 *
 * @since 1.1
 */
public class PubSubSubscriberTemplate implements PubSubSubscriberOperations {

	private final SubscriberFactory subscriberFactory;

	private final SubscriberStub subscriberStub;

	private PubSubMessageConverter pubSubMessageConverter = new SimplePubSubMessageConverter();

	/**
	 * Default {@link PubSubSubscriberTemplate} constructor
	 *
	 * @param subscriberFactory the {@link Subscriber} factory
	 *                          to subscribe to subscriptions or pull messages.
	 */
	public PubSubSubscriberTemplate(SubscriberFactory subscriberFactory) {
		Assert.notNull(subscriberFactory, "The subscriberFactory can't be null.");

		this.subscriberFactory = subscriberFactory;
		this.subscriberStub = this.subscriberFactory.createSubscriberStub();
	}

	public PubSubMessageConverter getMessageConverter() {
		return this.pubSubMessageConverter;
	}

	public void setMessageConverter(PubSubMessageConverter pubSubMessageConverter) {
		Assert.notNull(pubSubMessageConverter, "The pubSubMessageConverter can't be null.");

		this.pubSubMessageConverter = pubSubMessageConverter;
	}

	@Override
	@Deprecated
	public Subscriber subscribe(String subscription, MessageReceiver messageReceiver) {
		Assert.hasText(subscription, "The subscription can't be null or empty.");
		Assert.notNull(messageReceiver, "The messageReceiver can't be null.");

		Subscriber subscriber =
				this.subscriberFactory.createSubscriber(subscription, messageReceiver);
		subscriber.startAsync();
		return subscriber;
	}

	@Override
	public Subscriber subscribe(String subscription,
			Consumer<BasicAcknowledgeablePubsubMessage> messageConsumer) {
		Assert.notNull(messageConsumer, "The messageConsumer can't be null.");

		Subscriber subscriber =
				this.subscriberFactory.createSubscriber(subscription,
						(message, ackReplyConsumer) -> messageConsumer.accept(
								new PushedAcknowledgeablePubsubMessage(
										ProjectSubscriptionName.of(this.subscriberFactory.getProjectId(), subscription),
										message,
										ackReplyConsumer)));
		subscriber.startAsync();
		return subscriber;
	}

	@Override
	public <T> Subscriber subscribeAndConvert(String subscription,
			Consumer<ConvertedBasicAcknowledgeablePubsubMessage<T>> messageConsumer, Class<T> payloadType) {
		Assert.notNull(messageConsumer, "The messageConsumer can't be null.");

		Subscriber subscriber =
				this.subscriberFactory.createSubscriber(subscription,
						(message, ackReplyConsumer) -> messageConsumer.accept(
								new ConvertedPushedAcknowledgeablePubsubMessage<T>(
										ProjectSubscriptionName.of(this.subscriberFactory.getProjectId(), subscription),
										message,
										this.getMessageConverter().fromPubSubMessage(message, payloadType),
										ackReplyConsumer)));
		subscriber.startAsync();
		return subscriber;
	}

	@Override
	public <T> Subscriber subscribeAndConvert(String subscription,
			Consumer<ConvertedBasicAcknowledgeablePubsubMessage<T>> messageConsumer, Class<T> payloadType) {
		Assert.notNull(messageConsumer, "The messageConsumer can't be null.");

		return this.subscribe(subscription,
				(message) -> messageConsumer.accept(new ConvertedPushedAcknowledgeablePubsubMessage<T>(message,
						this.pubSubMessageConverter.fromPubSubMessage(message.getPubsubMessage(), payloadType))));
	}

	/**
	 * Pulls messages synchronously, on demand, using the pull request in argument.
	 *
	 * @param pullRequest pull request containing the subscription name
	 * @return the list of {@link AcknowledgeablePubsubMessage} containing the ack ID, subscription
	 * and acknowledger
	 */
	private List<AcknowledgeablePubsubMessage> pull(PullRequest pullRequest) {
		Assert.notNull(pullRequest, "The pull request can't be null.");

		PullResponse pullResponse = this.subscriberStub.pullCallable().call(pullRequest);
		List<AcknowledgeablePubsubMessage> receivedMessages =
				pullResponse.getReceivedMessagesList().stream()
						.map(message -> new PulledAcknowledgeablePubsubMessage(
								ProjectSubscriptionName.of(
										this.subscriberFactory.getProjectId(), pullRequest.getSubscription()),
								message.getMessage(),
								message.getAckId()))
						.collect(Collectors.toList());

		return receivedMessages;
	}

	@Override
	public List<AcknowledgeablePubsubMessage> pull(
			String subscription, Integer maxMessages, Boolean returnImmediately) {
		return pull(this.subscriberFactory.createPullRequest(subscription, maxMessages,
				returnImmediately));
	}

	@Override
	public <T> List<ConvertedAcknowledgeablePubsubMessage<T>> pullAndConvert(String subscription, Integer maxMessages,
			Boolean returnImmediately, Class<T> payloadType) {
		List<AcknowledgeablePubsubMessage> ackableMessages = this.pull(subscription, maxMessages, returnImmediately);

		return ackableMessages.stream().map(
				m -> new ConvertedPulledAcknowledgeablePubsubMessage<>(m,
						this.pubSubMessageConverter.fromPubSubMessage(m.getPubsubMessage(), payloadType))
		).collect(Collectors.toList());
	}

	@Override
	public List<PubsubMessage> pullAndAck(String subscription, Integer maxMessages,
			Boolean returnImmediately) {
		Assert.hasText(subscription, "The subscription can't be null or empty.");

		if (maxMessages != null) {
			Assert.isTrue(maxMessages > 0, "The maxMessages must be greater than 0.");
		}

		PullRequest pullRequest = this.subscriberFactory.createPullRequest(
				subscription, maxMessages, returnImmediately);

		List<AcknowledgeablePubsubMessage> ackableMessages = pull(pullRequest);

		ack(ackableMessages);

		return ackableMessages.stream().map(AcknowledgeablePubsubMessage::getPubsubMessage)
				.collect(Collectors.toList());
	}

	@Override
	public PubsubMessage pullNext(String subscription) {
		List<PubsubMessage> receivedMessageList = pullAndAck(subscription, 1, true);

		return receivedMessageList.size() > 0 ? receivedMessageList.get(0) : null;
	}

	public SubscriberFactory getSubscriberFactory() {
		return this.subscriberFactory;
	}

	@Override
	public ListenableFuture<Void> ack(
			Collection<AcknowledgeablePubsubMessage> acknowledgeablePubsubMessages) {
		Assert.notEmpty(acknowledgeablePubsubMessages, "The acknowledgeablePubsubMessages cannot be empty.");

		AcknowledgeablePubsubMessage acknowledgeablePubsubMessage = acknowledgeablePubsubMessages.iterator().next();
		ProjectSubscriptionName projectSubscriptionName = acknowledgeablePubsubMessage.getProjectSubscriptionName();
		List<String> ackIds = collectAckIds(projectSubscriptionName, acknowledgeablePubsubMessages);

		SettableListenableFuture<Void> settableListenableFuture = new SettableListenableFuture<>();

		ApiFuture<Empty> apiFuture = ack(projectSubscriptionName.getSubscription(), ackIds);
		ApiFutures.addCallback(apiFuture, new ApiFutureCallback<Empty>() {
			@Override
			public void onFailure(Throwable throwable) {
				settableListenableFuture.setException(throwable);
			}

			@Override
			public void onSuccess(Empty empty) {
				settableListenableFuture.set(null);
			}
		});

		return settableListenableFuture;
	}

	@Override
	public ListenableFuture<Void> nack(
			Collection<AcknowledgeablePubsubMessage> acknowledgeablePubsubMessages) {
		return modifyAckDeadline(acknowledgeablePubsubMessages, 0);
	}

	@Override
	public ListenableFuture<Void> modifyAckDeadline(
			Collection<AcknowledgeablePubsubMessage> acknowledgeablePubsubMessages, int ackDeadlineSeconds) {
		Assert.notEmpty(acknowledgeablePubsubMessages, "The acknowledgeablePubsubMessages cannot be empty.");
		Assert.isTrue(ackDeadlineSeconds >= 0, "The ackDeadlineSeconds must not be negative.");

		AcknowledgeablePubsubMessage acknowledgeablePubsubMessage = acknowledgeablePubsubMessages.iterator().next();
		ProjectSubscriptionName projectSubscriptionName = acknowledgeablePubsubMessage.getProjectSubscriptionName();
		List<String> ackIds = collectAckIds(projectSubscriptionName, acknowledgeablePubsubMessages);

		SettableListenableFuture<Void> settableListenableFuture = new SettableListenableFuture<>();

		ApiFuture<Empty> apiFuture = modifyAckDeadline(
				projectSubscriptionName.getSubscription(), ackIds, ackDeadlineSeconds);

		ApiFutures.addCallback(apiFuture, new ApiFutureCallback<Empty>() {
			@Override
			public void onFailure(Throwable throwable) {
				settableListenableFuture.setException(throwable);
			}

			@Override
			public void onSuccess(Empty empty) {
				settableListenableFuture.set(null);
			}
		});

		return settableListenableFuture;
	}

	private List<String> collectAckIds(ProjectSubscriptionName projectSubscriptionName,
			Collection<AcknowledgeablePubsubMessage> acknowledgeablePubsubMessages) {

		List<String> ackIds = new LinkedList<>();
		for (AcknowledgeablePubsubMessage acknowledgeablePubsubMessage : acknowledgeablePubsubMessages) {
			Assert.isTrue(
					projectSubscriptionName.equals(acknowledgeablePubsubMessage.getProjectSubscriptionName()),
					"The project id and subscription of all messages must match.");

			ackIds.add(acknowledgeablePubsubMessage.getAckId());
		}

		return ackIds;
	}

	private ApiFuture<Empty> ack(String subscriptionName, Collection<String> ackIds) {
		AcknowledgeRequest acknowledgeRequest = AcknowledgeRequest.newBuilder()
				.addAllAckIds(ackIds)
				.setSubscription(subscriptionName)
				.build();

		return this.subscriberStub.acknowledgeCallable().futureCall(acknowledgeRequest);
	}

	private ApiFuture<Empty> nack(String subscriptionName, Collection<String> ackIds) {
		return modifyAckDeadline(subscriptionName, ackIds, 0);
	}

	private ApiFuture<Empty> modifyAckDeadline(
			String subscriptionName, Collection<String> ackIds, int ackDeadlineSeconds) {
		ModifyAckDeadlineRequest modifyAckDeadlineRequest = ModifyAckDeadlineRequest.newBuilder()
				.setAckDeadlineSeconds(ackDeadlineSeconds)
				.addAllAckIds(ackIds)
				.setSubscription(subscriptionName)
				.build();

		return this.subscriberStub.modifyAckDeadlineCallable().futureCall(modifyAckDeadlineRequest);
	}

	private static abstract class AbstractBasicAcknowledgeablePubsubMessage
			implements BasicAcknowledgeablePubsubMessage {

		private final ProjectSubscriptionName projectSubscriptionName;

		private final PubsubMessage message;

		AbstractBasicAcknowledgeablePubsubMessage(
				ProjectSubscriptionName projectSubscriptionName, PubsubMessage message) {
			this.projectSubscriptionName = projectSubscriptionName;
			this.message = message;
		}

		@Override
		public ProjectSubscriptionName getProjectSubscriptionName() {
			return this.projectSubscriptionName;
		}

		@Override
		public PubsubMessage getPubsubMessage() {
			return this.message;
		}
	}

	private class PulledAcknowledgeablePubsubMessage extends AbstractBasicAcknowledgeablePubsubMessage
			implements AcknowledgeablePubsubMessage {

		private final String ackId;

		PulledAcknowledgeablePubsubMessage(ProjectSubscriptionName projectSubscriptionName,
				PubsubMessage message, String ackId) {
			super(projectSubscriptionName, message);
			this.ackId = ackId;
		}

		@Override
		public String getAckId() {
			return this.ackId;
		}

		@Override
		public ListenableFuture<Void> ack() {
			return PubSubSubscriberTemplate.this.ack(Collections.singleton(this));
		}

		@Override
		public ListenableFuture<Void> nack() {
			return modifyAckDeadline(0);
		}

		@Override
		public ListenableFuture<Void> modifyAckDeadline(int ackDeadlineSeconds) {
			return PubSubSubscriberTemplate.this.modifyAckDeadline(Collections.singleton(this), ackDeadlineSeconds);
		}

		@Override
		public String toString() {
			return "PulledAcknowledgeablePubsubMessage{" +
					"projectId='" + getProjectSubscriptionName().getProject() + '\'' +
					", subscriptionName='" + getProjectSubscriptionName().getSubscription() + '\'' +
					", message=" + getPubsubMessage() +
					", ackId='" + this.ackId + '\'' +
					'}';
		}
	}

	private static class PushedAcknowledgeablePubsubMessage extends AbstractBasicAcknowledgeablePubsubMessage {

		private final AckReplyConsumer ackReplyConsumer;

		PushedAcknowledgeablePubsubMessage(ProjectSubscriptionName projectSubscriptionName, PubsubMessage message,
				AckReplyConsumer ackReplyConsumer) {
			super(projectSubscriptionName, message);
			this.ackReplyConsumer = ackReplyConsumer;
		}

		@Override
		public ListenableFuture<Void> ack() {
			SettableListenableFuture<Void> settableListenableFuture = new SettableListenableFuture<>();

			try {
				this.ackReplyConsumer.ack();
				settableListenableFuture.set(null);
			}
			catch (Throwable throwable) {
				settableListenableFuture.setException(throwable);
			}

			return settableListenableFuture;
		}

		@Override
		public ListenableFuture<Void> nack() {
			SettableListenableFuture<Void> settableListenableFuture = new SettableListenableFuture<>();

			try {
				this.ackReplyConsumer.nack();
				settableListenableFuture.set(null);
			}
			catch (Throwable throwable) {
				settableListenableFuture.setException(throwable);
			}

			return settableListenableFuture;
		}

		@Override
		public String toString() {
			return "PushedAcknowledgeablePubsubMessage{" +
					"projectId='" + getProjectSubscriptionName().getProject() + '\'' +
					", subscriptionName='" + getProjectSubscriptionName().getSubscription() + '\'' +
					", message=" + getPubsubMessage() +
					'}';
		}
	}

	private class ConvertedPulledAcknowledgeablePubsubMessage<T> extends PulledAcknowledgeablePubsubMessage
			implements ConvertedAcknowledgeablePubsubMessage<T> {

		private final T payload;

		ConvertedPulledAcknowledgeablePubsubMessage(AcknowledgeablePubsubMessage message, T payload) {
<<<<<<< HEAD
			super(message.getProjectSubscriptionName(), message.getPubsubMessage(), message.getAckId());
=======
			super(message.getPubsubMessage(), message.getAckId(), message.getSubscriptionName());
>>>>>>> 530829fd
			this.payload = payload;
		}

		@Override
		public T getPayload() {
			return this.payload;
		}
	}

<<<<<<< HEAD
	private class ConvertedPushedAcknowledgeablePubsubMessage<T> extends PushedAcknowledgeablePubsubMessage
=======
	private static class ConvertedPushedAcknowledgeablePubsubMessage<T> extends PushedAcknowledgeablePubsubMessage
>>>>>>> 530829fd
			implements ConvertedBasicAcknowledgeablePubsubMessage<T> {

		private final T payload;

<<<<<<< HEAD
		ConvertedPushedAcknowledgeablePubsubMessage(ProjectSubscriptionName projectSubscriptionName,
				PubsubMessage message, T payload, AckReplyConsumer ackReplyConsumer) {
			super(projectSubscriptionName, message, ackReplyConsumer);
=======
		ConvertedPushedAcknowledgeablePubsubMessage(BasicAcknowledgeablePubsubMessage message, T payload) {
			super(message.getPubsubMessage(), message, message.getSubscriptionName());
>>>>>>> 530829fd
			this.payload = payload;
		}

		@Override
		public T getPayload() {
			return this.payload;
		}
	}

}<|MERGE_RESOLUTION|>--- conflicted
+++ resolved
@@ -442,14 +442,11 @@
 	private class ConvertedPulledAcknowledgeablePubsubMessage<T> extends PulledAcknowledgeablePubsubMessage
 			implements ConvertedAcknowledgeablePubsubMessage<T> {
 
-		private final T payload;
-
-		ConvertedPulledAcknowledgeablePubsubMessage(AcknowledgeablePubsubMessage message, T payload) {
-<<<<<<< HEAD
-			super(message.getProjectSubscriptionName(), message.getPubsubMessage(), message.getAckId());
-=======
-			super(message.getPubsubMessage(), message.getAckId(), message.getSubscriptionName());
->>>>>>> 530829fd
+		  private final T payload;
+
+		  ConvertedPulledAcknowledgeablePubsubMessage(AcknowledgeablePubsubMessage message, T payload) {
+		  super(message.getProjectSubscriptionName(), message.getPubsubMessage(), message.getAckId());
+
 			this.payload = payload;
 		}
 
@@ -459,24 +456,16 @@
 		}
 	}
 
-<<<<<<< HEAD
-	private class ConvertedPushedAcknowledgeablePubsubMessage<T> extends PushedAcknowledgeablePubsubMessage
-=======
 	private static class ConvertedPushedAcknowledgeablePubsubMessage<T> extends PushedAcknowledgeablePubsubMessage
->>>>>>> 530829fd
 			implements ConvertedBasicAcknowledgeablePubsubMessage<T> {
 
 		private final T payload;
 
-<<<<<<< HEAD
-		ConvertedPushedAcknowledgeablePubsubMessage(ProjectSubscriptionName projectSubscriptionName,
+    ConvertedPushedAcknowledgeablePubsubMessage(ProjectSubscriptionName projectSubscriptionName,
 				PubsubMessage message, T payload, AckReplyConsumer ackReplyConsumer) {
 			super(projectSubscriptionName, message, ackReplyConsumer);
-=======
-		ConvertedPushedAcknowledgeablePubsubMessage(BasicAcknowledgeablePubsubMessage message, T payload) {
-			super(message.getPubsubMessage(), message, message.getSubscriptionName());
->>>>>>> 530829fd
-			this.payload = payload;
+
+      this.payload = payload;
 		}
 
 		@Override
