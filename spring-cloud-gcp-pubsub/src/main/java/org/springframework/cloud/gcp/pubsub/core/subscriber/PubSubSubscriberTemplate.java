/*
 *  Copyright 2018 original author or authors.
 *
 *  Licensed under the Apache License, Version 2.0 (the "License");
 *  you may not use this file except in compliance with the License.
 *  You may obtain a copy of the License at
 *
 *       http://www.apache.org/licenses/LICENSE-2.0
 *
 *  Unless required by applicable law or agreed to in writing, software
 *  distributed under the License is distributed on an "AS IS" BASIS,
 *  WITHOUT WARRANTIES OR CONDITIONS OF ANY KIND, either express or implied.
 *  See the License for the specific language governing permissions and
 *  limitations under the License.
 */

package org.springframework.cloud.gcp.pubsub.core.subscriber;

import java.util.Collection;
import java.util.Collections;
import java.util.List;
import java.util.Map;
import java.util.function.Consumer;
import java.util.stream.Collectors;

import com.google.cloud.pubsub.v1.AckReplyConsumer;
import com.google.cloud.pubsub.v1.MessageReceiver;
import com.google.cloud.pubsub.v1.Subscriber;
import com.google.cloud.pubsub.v1.stub.SubscriberStub;
import com.google.pubsub.v1.AcknowledgeRequest;
import com.google.pubsub.v1.ModifyAckDeadlineRequest;
import com.google.pubsub.v1.PubsubMessage;
import com.google.pubsub.v1.PullRequest;
import com.google.pubsub.v1.PullResponse;

import org.springframework.cloud.gcp.pubsub.support.AcknowledgeablePubsubMessage;
import org.springframework.cloud.gcp.pubsub.support.BasicAcknowledgeablePubsubMessage;
import org.springframework.cloud.gcp.pubsub.support.SubscriberFactory;
import org.springframework.util.Assert;

/**
 * Default implementation of {@link PubSubSubscriberOperations}.
 *
 * <p>The main Google Cloud Pub/Sub integration component for consuming
 * messages from subscriptions asynchronously or by pulling.
 *
 * @author Vinicius Carvalho
 * @author João André Martins
 * @author Mike Eltsufin
 * @author Chengyuan Zhao
 * @author Doug Hoard
 *
 * @since 1.1
 */
public class PubSubSubscriberTemplate implements PubSubSubscriberOperations {

	private final SubscriberFactory subscriberFactory;

	private final SubscriberStub subscriberStub;

	/**
	 * Default {@link PubSubSubscriberTemplate} constructor
	 * @param subscriberFactory the {@link Subscriber} factory
	 * to subscribe to subscriptions or pull messages.
	 */
	public PubSubSubscriberTemplate(SubscriberFactory subscriberFactory) {
		Assert.notNull(subscriberFactory, "The subscriberFactory can't be null.");

		this.subscriberFactory = subscriberFactory;
		this.subscriberStub = this.subscriberFactory.createSubscriberStub();
	}

	@Override
	@Deprecated
	public Subscriber subscribe(String subscription, MessageReceiver messageReceiver) {
<<<<<<< HEAD
		Assert.hasText(subscription, "The subscription can't be null or empty.");
=======
>>>>>>> 6e5bb1b4
		Assert.notNull(messageReceiver, "The messageReceiver can't be null.");

		Subscriber subscriber =
				this.subscriberFactory.createSubscriber(subscription, messageReceiver);
		subscriber.startAsync();
		return subscriber;
	}

	@Override
	public Subscriber subscribe(String subscription,
			Consumer<BasicAcknowledgeablePubsubMessage> messageConsumer) {
		Assert.notNull(messageConsumer, "The messageConsumer can't be null.");

		Subscriber subscriber =
				this.subscriberFactory.createSubscriber(subscription,
						(message, ackReplyConsumer) -> messageConsumer.accept(
								new PushedAcknowledgeablePubsubMessage(message, ackReplyConsumer, subscription)));
		subscriber.startAsync();
		return subscriber;
	}

	/**
	 * Pulls messages synchronously, on demand, using the pull request in argument.
	 * @param pullRequest pull request containing the subscription name
	 * @return the list of {@link AcknowledgeablePubsubMessage} containing the ack ID, subscription
	 * and acknowledger
	 */
	private List<AcknowledgeablePubsubMessage> pull(PullRequest pullRequest) {
		Assert.notNull(pullRequest, "The pull request can't be null.");

		PullResponse pullResponse =	this.subscriberStub.pullCallable().call(pullRequest);
		List<AcknowledgeablePubsubMessage> receivedMessages =
				pullResponse.getReceivedMessagesList().stream()
						.map(message -> new PulledAcknowledgeablePubsubMessage(message.getMessage(),
									message.getAckId(),
									pullRequest.getSubscription()))
						.collect(Collectors.toList());

		return receivedMessages;
	}

	@Override
	public List<AcknowledgeablePubsubMessage> pull(String subscription, Integer maxMessages,
			Boolean returnImmediately) {
		Assert.hasText(subscription, "The subscription can't be null or empty.");

		if (maxMessages != null) {
			Assert.isTrue(maxMessages > 0, "The maxMessages must be greater than 0.");
		}

		return pull(this.subscriberFactory.createPullRequest(subscription, maxMessages,
				returnImmediately));
	}

	@Override
	public List<PubsubMessage> pullAndAck(String subscription, Integer maxMessages,
			Boolean returnImmediately) {
		Assert.hasText(subscription, "The subscription can't be null or empty.");

		if (maxMessages != null) {
			Assert.isTrue(maxMessages > 0, "The maxMessages must be greater than 0.");
		}

		PullRequest pullRequest = this.subscriberFactory.createPullRequest(
				subscription, maxMessages, returnImmediately);

		List<AcknowledgeablePubsubMessage> ackableMessages = pull(pullRequest);

		ack(ackableMessages);

		return ackableMessages.stream().map(AcknowledgeablePubsubMessage::getPubsubMessage)
				.collect(Collectors.toList());
	}

	@Override
	public PubsubMessage pullNext(String subscription) {
		List<PubsubMessage> receivedMessageList = pullAndAck(subscription, 1, true);

		return receivedMessageList.size() > 0 ?	receivedMessageList.get(0) : null;
	}

	public SubscriberFactory getSubscriberFactory() {
		return this.subscriberFactory;
	}

	@Override
	public void ack(Collection<AcknowledgeablePubsubMessage> acknowledgeablePubsubMessages) {
		Assert.notEmpty(acknowledgeablePubsubMessages, "The acknowledgeablePubsubMessages can't be null.");

		groupAcknowledgeableMessages(acknowledgeablePubsubMessages).forEach(this::ack);
	}

	@Override
	public void nack(Collection<AcknowledgeablePubsubMessage> acknowledgeablePubsubMessages) {
		Assert.notEmpty(acknowledgeablePubsubMessages, "The acknowledgeablePubsubMessages can't be null.");

		groupAcknowledgeableMessages(acknowledgeablePubsubMessages).forEach(this::nack);
	}

	@Override
	public void modifyAckDeadline(Collection<AcknowledgeablePubsubMessage> acknowledgeablePubsubMessages,
			int ackDeadlineSeconds) {
		Assert.notEmpty(acknowledgeablePubsubMessages, "The acknowledgeablePubsubMessages can't be null.");
		Assert.isTrue(ackDeadlineSeconds >= 0, "The ackDeadlineSeconds can't be less than 0.");

		groupAcknowledgeableMessages(acknowledgeablePubsubMessages)
				.forEach((sub, ackIds) -> modifyAckDeadline(sub, ackIds, ackDeadlineSeconds));
	}

	/**
	 * Groups {@link AcknowledgeablePubsubMessage} messages by subscription.
	 * @return a map from subscription to list of ack IDs.
	 */
	private Map<String, List<String>> groupAcknowledgeableMessages(
			Collection<AcknowledgeablePubsubMessage> acknowledgeablePubsubMessages) {
		return acknowledgeablePubsubMessages.stream()
				.collect(Collectors.groupingBy(AcknowledgeablePubsubMessage::getSubscriptionName,
						Collectors.mapping(AcknowledgeablePubsubMessage::getAckId, Collectors.toList())));
	}

	private void ack(String subscriptionName, Collection<String> ackIds) {
		AcknowledgeRequest acknowledgeRequest = AcknowledgeRequest.newBuilder()
				.addAllAckIds(ackIds)
				.setSubscription(subscriptionName)
				.build();

		this.subscriberStub.acknowledgeCallable().call(acknowledgeRequest);
	}

	private void nack(String subscriptionName, Collection<String> ackIds) {
		modifyAckDeadline(subscriptionName, ackIds, 0);
	}

	private void modifyAckDeadline(String subscriptionName, Collection<String> ackIds, int ackDeadlineSeconds) {
		ModifyAckDeadlineRequest modifyAckDeadlineRequest = ModifyAckDeadlineRequest.newBuilder()
				.setAckDeadlineSeconds(ackDeadlineSeconds)
				.addAllAckIds(ackIds)
				.setSubscription(subscriptionName)
				.build();

		this.subscriberStub.modifyAckDeadlineCallable().call(modifyAckDeadlineRequest);
	}


	private static abstract class AbstractBasicAcknowledgeablePubsubMessage
			implements BasicAcknowledgeablePubsubMessage {

		private final PubsubMessage message;

		private final String subscriptionName;

		AbstractBasicAcknowledgeablePubsubMessage(PubsubMessage message, String subscriptionName) {
			this.message = message;
			this.subscriptionName = subscriptionName;
		}

		@Override
		public PubsubMessage getPubsubMessage() {
			return this.message;
		}

		@Override
		public String getSubscriptionName() {
			return this.subscriptionName;
		}
	}

	private class PulledAcknowledgeablePubsubMessage extends AbstractBasicAcknowledgeablePubsubMessage
			implements AcknowledgeablePubsubMessage {

		private final String ackId;

		PulledAcknowledgeablePubsubMessage(PubsubMessage message, String ackId,
				String subscriptionName) {
			super(message, subscriptionName);
			this.ackId = ackId;
		}

		@Override
		public String getAckId() {
			return this.ackId;
		}

		@Override
		public void ack() {
			PubSubSubscriberTemplate.this.ack(Collections.singleton(this));
		}

		@Override
		public void nack() {
			modifyAckDeadline(0);
		}

		@Override
		public void modifyAckDeadline(int ackDeadlineSeconds) {
			Assert.isTrue(ackDeadlineSeconds >= 0, "The ackDeadlineSeconds can't be less than 0.");

			PubSubSubscriberTemplate.this.modifyAckDeadline(Collections.singleton(this), ackDeadlineSeconds);
		}

		@Override
		public String toString() {
			return "PulledAcknowledgeablePubsubMessage{" +
					"message=" + getPubsubMessage() +
					", subscriptionName='" + getSubscriptionName() + '\'' +
					", ackId='" + this.ackId + '\'' +
					'}';
		}
	}

	private static class PushedAcknowledgeablePubsubMessage extends AbstractBasicAcknowledgeablePubsubMessage {

		private final AckReplyConsumer ackReplyConsumer;

		PushedAcknowledgeablePubsubMessage(PubsubMessage message, AckReplyConsumer ackReplyConsumer,
				String subscriptionName) {
			super(message, subscriptionName);
			this.ackReplyConsumer = ackReplyConsumer;
		}

		@Override
		public void ack() {
			this.ackReplyConsumer.ack();
		}

		@Override
		public void nack() {
			this.ackReplyConsumer.nack();
		}

		@Override
		public String toString() {
			return "PushedAcknowledgeablePubsubMessage{" +
					"message=" + getPubsubMessage() +
					", subscriptionName='" + getSubscriptionName() + '\'' +
					'}';
		}
	}
}<|MERGE_RESOLUTION|>--- conflicted
+++ resolved
@@ -73,10 +73,7 @@
 	@Override
 	@Deprecated
 	public Subscriber subscribe(String subscription, MessageReceiver messageReceiver) {
-<<<<<<< HEAD
 		Assert.hasText(subscription, "The subscription can't be null or empty.");
-=======
->>>>>>> 6e5bb1b4
 		Assert.notNull(messageReceiver, "The messageReceiver can't be null.");
 
 		Subscriber subscriber =
