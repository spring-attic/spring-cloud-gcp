/*
 *  Copyright 2017 original author or authors.
 *
 *  Licensed under the Apache License, Version 2.0 (the "License");
 *  you may not use this file except in compliance with the License.
 *  You may obtain a copy of the License at
 *
 *       http://www.apache.org/licenses/LICENSE-2.0
 *
 *  Unless required by applicable law or agreed to in writing, software
 *  distributed under the License is distributed on an "AS IS" BASIS,
 *  WITHOUT WARRANTIES OR CONDITIONS OF ANY KIND, either express or implied.
 *  See the License for the specific language governing permissions and
 *  limitations under the License.
 */

package org.springframework.cloud.gcp.pubsub.core;

<<<<<<< HEAD
import java.util.Map;

=======
import com.google.cloud.pubsub.v1.MessageReceiver;
import com.google.cloud.pubsub.v1.Subscriber;

import org.springframework.messaging.Message;
>>>>>>> f3ddd75a
import org.springframework.util.concurrent.ListenableFuture;

/**
 * An abstraction for Google Cloud Pub/Sub.
 *
 * @author Vinicius Carvalho
 * @author João André Martins
 */
public interface PubSubOperations {

<<<<<<< HEAD
	ListenableFuture<String> publish(String topic, String payload, Map<String, String> headers);
=======
	/**
	 * Sends a Spring {@link Message} to Pub/Sub.
	 *
	 * @param topic the name of an existing topic
	 * @param message the Spring message
	 * @return the listenable future of the call
	 */
	ListenableFuture<String> publish(String topic, Message message);

	/**
	 * Adds a callback method to an existing subscription.
	 *
	 * <p>
	 * The created {@link Subscriber} is returned so it can be stopped.
	 *
	 * @param subscription the name of an existing subscription
	 * @param messageHandler the callback method triggered when new messages arrive
	 * @return subscriber listening to new messages
	 */
	Subscriber subscribe(String subscription, MessageReceiver messageHandler);
>>>>>>> f3ddd75a

}<|MERGE_RESOLUTION|>--- conflicted
+++ resolved
@@ -16,16 +16,13 @@
 
 package org.springframework.cloud.gcp.pubsub.core;
 
-<<<<<<< HEAD
-import java.util.Map;
-
-=======
 import com.google.cloud.pubsub.v1.MessageReceiver;
 import com.google.cloud.pubsub.v1.Subscriber;
 
 import org.springframework.messaging.Message;
->>>>>>> f3ddd75a
 import org.springframework.util.concurrent.ListenableFuture;
+
+import java.util.Map;
 
 /**
  * An abstraction for Google Cloud Pub/Sub.
@@ -35,9 +32,6 @@
  */
 public interface PubSubOperations {
 
-<<<<<<< HEAD
-	ListenableFuture<String> publish(String topic, String payload, Map<String, String> headers);
-=======
 	/**
 	 * Sends a Spring {@link Message} to Pub/Sub.
 	 *
@@ -45,7 +39,7 @@
 	 * @param message the Spring message
 	 * @return the listenable future of the call
 	 */
-	ListenableFuture<String> publish(String topic, Message message);
+	ListenableFuture<String> publish(String topic, String payload, Map<String, String> headers);
 
 	/**
 	 * Adds a callback method to an existing subscription.
@@ -58,6 +52,5 @@
 	 * @return subscriber listening to new messages
 	 */
 	Subscriber subscribe(String subscription, MessageReceiver messageHandler);
->>>>>>> f3ddd75a
 
 }