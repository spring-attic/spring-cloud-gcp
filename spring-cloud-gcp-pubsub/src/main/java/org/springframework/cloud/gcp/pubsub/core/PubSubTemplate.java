/*
 *  Copyright 2017-2018 original author or authors.
 *
 *  Licensed under the Apache License, Version 2.0 (the "License");
 *  you may not use this file except in compliance with the License.
 *  You may obtain a copy of the License at
 *
 *       http://www.apache.org/licenses/LICENSE-2.0
 *
 *  Unless required by applicable law or agreed to in writing, software
 *  distributed under the License is distributed on an "AS IS" BASIS,
 *  WITHOUT WARRANTIES OR CONDITIONS OF ANY KIND, either express or implied.
 *  See the License for the specific language governing permissions and
 *  limitations under the License.
 */

package org.springframework.cloud.gcp.pubsub.core;

import java.io.IOException;
import java.nio.charset.Charset;
import java.util.List;
import java.util.Map;
import java.util.stream.Collectors;

import com.google.api.core.ApiFuture;
import com.google.api.core.ApiFutureCallback;
import com.google.api.core.ApiFutures;
import com.google.cloud.pubsub.v1.MessageReceiver;
import com.google.cloud.pubsub.v1.Subscriber;
import com.google.cloud.pubsub.v1.stub.SubscriberStub;
import com.google.protobuf.ByteString;
import com.google.pubsub.v1.PubsubMessage;
import com.google.pubsub.v1.PullRequest;
import com.google.pubsub.v1.PullResponse;
import org.apache.commons.logging.Log;
import org.apache.commons.logging.LogFactory;

import org.springframework.beans.factory.InitializingBean;
import org.springframework.cloud.gcp.pubsub.support.PublisherFactory;
import org.springframework.cloud.gcp.pubsub.support.SubscriberFactory;
import org.springframework.cloud.gcp.pubsub.support.converter.JacksonPubSubMessageConverter;
import org.springframework.cloud.gcp.pubsub.support.converter.PubSubMessageConverter;
import org.springframework.util.Assert;
import org.springframework.util.concurrent.ListenableFuture;
import org.springframework.util.concurrent.SettableListenableFuture;

/**
 * Default implementation of {@link PubSubOperations}.
 *
<<<<<<< HEAD
 * <p>The main Google Cloud Pub/Sub integration component for publishing to topics and consuming
 * messages from subscriptions asynchronously or by pulling.
=======
 * <p>The main Google Cloud Pub/Sub integration component for publishing to topics and
 * consuming messages from subscriptions asynchronously or by pulling.
>>>>>>> 261c1d13
 *
 * @author Vinicius Carvalho
 * @author João André Martins
 * @author Mike Eltsufin
 * @author Chengyuan Zhao
 */
public class PubSubTemplate implements PubSubOperations, InitializingBean {

	private static final Log LOGGER = LogFactory.getLog(PubSubTemplate.class);

	private PubSubMessageConverter messageConverter = new JacksonPubSubMessageConverter();

	private final PublisherFactory publisherFactory;

	private final SubscriberFactory subscriberFactory;

	private final SubscriberStub subscriberStub;

	private Acknowledger acknowledger;

	/**
<<<<<<< HEAD
	 * Default {@link PubSubTemplate} constructor.
=======
	 * {@link PubSubTemplate} constructor that uses a {@link JacksonPubSubMessageConverter} to
	 * serialize and deserialize payloads.
>>>>>>> 261c1d13
	 * @param publisherFactory the {@link com.google.cloud.pubsub.v1.Publisher} factory to
	 * publish to topics
	 * @param subscriberFactory the {@link com.google.cloud.pubsub.v1.Subscriber} factory
	 * to subscribe to subscriptions
	 */
	public PubSubTemplate(PublisherFactory publisherFactory,
			SubscriberFactory subscriberFactory) {
		this.publisherFactory = publisherFactory;
		this.subscriberFactory = subscriberFactory;
		this.subscriberStub = this.subscriberFactory.createSubscriberStub();
		this.acknowledger = new DefaultPubSubAcknowledger(this.subscriberStub);
	}

	public PubSubMessageConverter getMessageConverter() {
		return this.messageConverter;
	}

	public PubSubTemplate setMessageConverter(PubSubMessageConverter messageConverter) {
		Assert.notNull(messageConverter, "A valid PubSub message converter is required.");
		this.messageConverter = messageConverter;
		return this;
	}

	@Override
	public ListenableFuture<String> publish(final String topic, String payload,
			Map<String, String> headers) {
		return publish(topic, payload, headers, Charset.defaultCharset());
	}

	@Override
	public ListenableFuture<String> publish(final String topic, String payload,
			Map<String, String> headers, Charset charset) {
		return publish(topic, payload.getBytes(charset), headers);
	}

	@Override
	public ListenableFuture<String> publish(final String topic, byte[] payload,
			Map<String, String> headers) {
		return publish(topic, ByteString.copyFrom(payload), headers);
	}

	@Override
	public ListenableFuture<String> publish(final String topic, ByteString payload,
			Map<String, String> headers) {
		PubsubMessage.Builder pubsubMessageBuilder = PubsubMessage.newBuilder().setData(payload);

		if (headers != null) {
			pubsubMessageBuilder.putAllAttributes(headers);
		}

		return publish(topic, pubsubMessageBuilder.build());
	}

	@Override
	public <T> ListenableFuture<String> publish(String topic, T payload,
			Map<String, String> headers) throws IOException {
		return publish(topic, this.messageConverter.toPayload(payload), headers);
	}

	@Override
	public ListenableFuture<String> publish(final String topic, PubsubMessage pubsubMessage) {
		ApiFuture<String> publishFuture =
				this.publisherFactory.createPublisher(topic).publish(pubsubMessage);

		final SettableListenableFuture<String> settableFuture = new SettableListenableFuture<>();
		ApiFutures.addCallback(publishFuture, new ApiFutureCallback<String>() {

			@Override
			public void onFailure(Throwable throwable) {
				LOGGER.warn("Publishing to " + topic + " topic failed.", throwable);
				settableFuture.setException(throwable);
			}

			@Override
			public void onSuccess(String result) {
				if (LOGGER.isDebugEnabled()) {
					LOGGER.debug(
							"Publishing to " + topic + " was successful. Message ID: " + result);
				}
				settableFuture.set(result);
			}

		});

		return settableFuture;
	}

	@Override
	public Subscriber subscribe(String subscription, MessageReceiver messageHandler) {
		Subscriber subscriber =
				this.subscriberFactory.createSubscriber(subscription, messageHandler);
		subscriber.startAsync();
		return subscriber;
	}

	/**
	 * Pulls messages synchronously, on demand, using the pull request in argument.
	 * @param pullRequest pull request containing the subscription name
	 * @return the list of {@link AcknowledgeablePubsubMessage} containing the ack ID, subscription
	 * and acknowledger
	 */
	private List<AcknowledgeablePubsubMessage> pull(PullRequest pullRequest) {
		Assert.notNull(pullRequest, "The pull request cannot be null.");

		PullResponse pullResponse =	this.subscriberStub.pullCallable().call(pullRequest);
		List<AcknowledgeablePubsubMessage> receivedMessages =
				pullResponse.getReceivedMessagesList().stream()
						.map(message -> {
							return new AcknowledgeablePubsubMessage(message.getMessage(),
									message.getAckId(),
									pullRequest.getSubscription(),
									this.acknowledger);
						})
						.collect(Collectors.toList());

		return receivedMessages;
	}

	@Override
	public List<AcknowledgeablePubsubMessage> pull(String subscription, Integer maxMessages,
			Boolean returnImmediately) {
		return pull(this.subscriberFactory.createPullRequest(subscription, maxMessages,
				returnImmediately));
	}

	@Override
	public List<PubsubMessage> pullAndAck(String subscription, Integer maxMessages,
			Boolean returnImmediately) {
		List<AcknowledgeablePubsubMessage> ackableMessages =
				pull(this.subscriberFactory.createPullRequest(
						subscription, maxMessages, returnImmediately));

		this.acknowledger.ack(ackableMessages.stream()
				.map(AcknowledgeablePubsubMessage::getAckId)
				.collect(Collectors.toList()), subscription);

		return ackableMessages.stream().map(AcknowledgeablePubsubMessage::getMessage)
				.collect(Collectors.toList());
	}

	@Override
	public PubsubMessage pullNext(String subscription) {
		List<PubsubMessage> receivedMessageList = pullAndAck(subscription, 1, true);

		return receivedMessageList.size() > 0 ?	receivedMessageList.get(0) : null;
	}

	@Override
	public void afterPropertiesSet() throws Exception {
	}

	public PublisherFactory getPublisherFactory() {
		return this.publisherFactory;
	}

	public SubscriberFactory getSubscriberFactory() {
		return this.subscriberFactory;
	}
}<|MERGE_RESOLUTION|>--- conflicted
+++ resolved
@@ -47,13 +47,8 @@
 /**
  * Default implementation of {@link PubSubOperations}.
  *
-<<<<<<< HEAD
  * <p>The main Google Cloud Pub/Sub integration component for publishing to topics and consuming
  * messages from subscriptions asynchronously or by pulling.
-=======
- * <p>The main Google Cloud Pub/Sub integration component for publishing to topics and
- * consuming messages from subscriptions asynchronously or by pulling.
->>>>>>> 261c1d13
  *
  * @author Vinicius Carvalho
  * @author João André Martins
@@ -75,12 +70,8 @@
 	private Acknowledger acknowledger;
 
 	/**
-<<<<<<< HEAD
-	 * Default {@link PubSubTemplate} constructor.
-=======
-	 * {@link PubSubTemplate} constructor that uses a {@link JacksonPubSubMessageConverter} to
+	 * Default {@link PubSubTemplate} constructor that uses a {@link JacksonPubSubMessageConverter} to
 	 * serialize and deserialize payloads.
->>>>>>> 261c1d13
 	 * @param publisherFactory the {@link com.google.cloud.pubsub.v1.Publisher} factory to
 	 * publish to topics
 	 * @param subscriberFactory the {@link com.google.cloud.pubsub.v1.Subscriber} factory
