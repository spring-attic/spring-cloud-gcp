--- conflicted
+++ resolved
@@ -21,24 +21,14 @@
 import com.google.api.core.ApiFuture;
 import com.google.api.core.ApiFutureCallback;
 import com.google.api.core.ApiFutures;
-<<<<<<< HEAD
-import com.google.protobuf.ByteString;
-=======
 import com.google.cloud.pubsub.v1.MessageReceiver;
 import com.google.cloud.pubsub.v1.Subscriber;
->>>>>>> f3ddd75a
+import com.google.protobuf.ByteString;
 import com.google.pubsub.v1.PubsubMessage;
 
 import org.springframework.beans.factory.InitializingBean;
 import org.springframework.cloud.gcp.pubsub.support.PublisherFactory;
-<<<<<<< HEAD
-=======
 import org.springframework.cloud.gcp.pubsub.support.SubscriberFactory;
-import org.springframework.messaging.Message;
-import org.springframework.messaging.converter.MessageConversionException;
-import org.springframework.messaging.converter.MessageConverter;
-import org.springframework.util.Assert;
->>>>>>> f3ddd75a
 import org.springframework.util.concurrent.ListenableFuture;
 import org.springframework.util.concurrent.SettableListenableFuture;
 
@@ -60,22 +50,10 @@
 	}
 
 	@Override
-<<<<<<< HEAD
 	public ListenableFuture<String> publish(final String topic, String payload,
 			Map<String, String> headers) {
 		return publish(topic, buildPubsubMessage(payload, null));
 	}
-=======
-	public ListenableFuture<String> publish(final String topic, Message message) {
-		// Convert from payload into PubsubMessage.
-		Object pubsubMessageObject =
-				this.messageConverter.fromMessage(message, PubsubMessage.class);
-
-		if (!(pubsubMessageObject instanceof PubsubMessage)) {
-			throw new MessageConversionException("The specified converter must produce "
-					+ "PubsubMessages to send to Google Cloud Pub/Sub.");
-		}
->>>>>>> f3ddd75a
 
 	private ListenableFuture<String> publish(final String topic, PubsubMessage pubsubMessage) {
 		ApiFuture<String> publishFuture =
@@ -99,7 +77,6 @@
 		return settableFuture;
 	}
 
-<<<<<<< HEAD
 	private PubsubMessage buildPubsubMessage(String payload, Map<String, String> headers) {
 		PubsubMessage.Builder pubsubMessageBuilder =
 				PubsubMessage.newBuilder().setData(ByteString.copyFrom(payload.getBytes()));
@@ -107,7 +84,10 @@
 		if (headers != null) {
 			pubsubMessageBuilder.putAllAttributes(headers);
 		}
-=======
+
+		return pubsubMessageBuilder.build();
+	}
+
 	@Override
 	public Subscriber subscribe(String subscription, MessageReceiver messageHandler) {
 		Subscriber subscriber = this.subscriberFactory.getSubscriber(subscription, messageHandler);
@@ -118,12 +98,4 @@
 	@Override
 	public void afterPropertiesSet() throws Exception {
 	}
->>>>>>> f3ddd75a
-
-		return pubsubMessageBuilder.build();
-	}
-
-	@Override
-	public void afterPropertiesSet() throws Exception {
-	}
 }