/*
 *  Copyright 2018 original author or authors.
 *
 *  Licensed under the Apache License, Version 2.0 (the "License");
 *  you may not use this file except in compliance with the License.
 *  You may obtain a copy of the License at
 *
 *       http://www.apache.org/licenses/LICENSE-2.0
 *
 *  Unless required by applicable law or agreed to in writing, software
 *  distributed under the License is distributed on an "AS IS" BASIS,
 *  WITHOUT WARRANTIES OR CONDITIONS OF ANY KIND, either express or implied.
 *  See the License for the specific language governing permissions and
 *  limitations under the License.
 */

package org.springframework.cloud.gcp.data.spanner.core.convert;

import java.lang.reflect.Array;
import java.time.Instant;
import java.util.Calendar;
import java.util.Collection;
import java.util.Date;
import java.util.Map;
import java.util.OptionalLong;
import java.util.Set;
import java.util.stream.Collectors;
import java.util.stream.StreamSupport;

import com.google.cloud.ByteArray;
import com.google.cloud.Timestamp;
import com.google.cloud.spanner.Type;
import com.google.cloud.spanner.Type.Code;
import com.google.common.collect.ImmutableMap;
import com.google.common.collect.ImmutableMap.Builder;
import com.google.common.collect.ImmutableSet;

import org.springframework.cloud.gcp.data.spanner.core.mapping.SpannerDataException;
import org.springframework.cloud.gcp.data.spanner.core.mapping.SpannerPersistentProperty;
import org.springframework.core.convert.converter.Converter;
import org.springframework.lang.Nullable;
import org.springframework.util.Assert;

/**
 * @author Balint Pato
 * @author Chengyuan Zhao
 */
public class ConversionUtils {

<<<<<<< HEAD
	public static final Map<Type, Class> SPANNER_COLUMN_TYPE_TO_JAVA_TYPE_MAPPING =
			new ImmutableMap.Builder<Type, Class>()
			.put(Type.bool(), Boolean.class).put(Type.bytes(), ByteArray.class)
			.put(Type.date(), com.google.cloud.Date.class)
			.put(Type.float64(), Double.class).put(Type.int64(), Long.class)
			.put(Type.string(), String.class)
			.put(Type.array(Type.float64()), double[].class)
			.put(Type.array(Type.int64()), long[].class)
			.put(Type.array(Type.bool()), boolean[].class)
			.put(Type.timestamp(), Timestamp.class).build();

	private static final Map<Class, Type> JAVA_TYPE_TO_SPANNER_COLUMN_TYPE_MAPPING;

	static {
		ImmutableMap.Builder<Class, Type> builder = new Builder<>();
		SPANNER_COLUMN_TYPE_TO_JAVA_TYPE_MAPPING.keySet().stream().forEach(type -> builder
						.put(SPANNER_COLUMN_TYPE_TO_JAVA_TYPE_MAPPING.get(type), type));
		JAVA_TYPE_TO_SPANNER_COLUMN_TYPE_MAPPING = builder.build();
	}

	private static String getTypeDDLString(Type type, OptionalLong dataLength) {
		Assert.notNull(type, "A valid Spanner column type is required.");
		if (type.getCode() == Code.ARRAY) {
			return "ARRAY<" + getTypeDDLString(type.getArrayElementType(), dataLength)
					+ ">";
		}
		return type.toString()
				+ (type.getCode() == Code.STRING || type.getCode() == Code.BYTES ? "("
						+ (dataLength.isPresent() ? dataLength.getAsLong() : "MAX") + ")"
						: "");
	}

	private static Class getSpannerJavaType(SpannerConverter spannerConverter,
			Class originalType, boolean isIterableInnerType) {
		Set<Class> spannerTypes = (isIterableInnerType
				? MappingSpannerWriteConverter.iterablePropertyType2ToMethodMap
				: MappingSpannerWriteConverter.singleItemType2ToMethodMap).keySet();
		if (spannerTypes.contains(originalType)) {
			return originalType;
		}
		Class ret = null;
		for (Class spannerType : spannerTypes) {
			if (isIterableInnerType
					&& spannerConverter.canHandlePropertyTypeForArrayRead(originalType,
							spannerType)
					&& spannerConverter.canHandlePropertyTypeForArrayWrite(originalType,
							spannerType)) {
				ret = spannerType;
				break;
			}
			else if (!isIterableInnerType
					&& spannerConverter.canHandlePropertyTypeForSingularRead(originalType,
							spannerType)
					&& spannerConverter.canHandlePropertyTypeForSingularWrite(
							originalType, spannerType)) {
				ret = spannerType;
				break;
			}
		}
		return ret;
	}

	public static String getColumnDDLString(
			SpannerPersistentProperty spannerPersistentProperty,
			SpannerConverter spannerConverter) {
		Class columnType = spannerPersistentProperty.getType();

		if (isIterableNonByteArrayType(columnType)) {
			Class innerType = spannerPersistentProperty.getColumnInnerType();
			if (innerType == null) {
				throw new SpannerDataException(
						"Cannot get column DDL for iterable type without annotated inner type.");
			}
			Type spannerSupportedInnerType = JAVA_TYPE_TO_SPANNER_COLUMN_TYPE_MAPPING
					.get(getSpannerJavaType(spannerConverter, innerType, true));
			if (spannerSupportedInnerType == null) {
				throw new SpannerDataException(
						"Could not find suitable Spanner column inner type for property type:"
								+ innerType);
			}
			return getTypeDDLString(Type.array(spannerSupportedInnerType),
					spannerPersistentProperty.getMaxColumnLength());
		}
		Type spannerColumnType = JAVA_TYPE_TO_SPANNER_COLUMN_TYPE_MAPPING
				.get(getSpannerJavaType(spannerConverter, columnType, false));
		if (spannerColumnType == null) {
			throw new SpannerDataException(
					"Could not find suitable Spanner column type for property type:"
							+ columnType);
		}
		return getTypeDDLString(spannerColumnType,
				spannerPersistentProperty.getMaxColumnLength());
	}
=======
	public static final Converter<java.sql.Date, com.google.cloud.Date>
			JAVA_SQL_TO_SPANNER_DATE_CONVERTER =
			new Converter<java.sql.Date, com.google.cloud.Date>() {
				@Nullable
				@Override
				public com.google.cloud.Date convert(java.sql.Date date) {
					Calendar cal = Calendar.getInstance();
					cal.setTime(date);
					return com.google.cloud.Date.fromYearMonthDay(cal.get(Calendar.YEAR), cal.get(Calendar.MONTH) + 1,
							cal.get(Calendar.DAY_OF_MONTH));
				}
			};

	public static final Converter<com.google.cloud.Date, java.sql.Date>
			SPANNER_TO_JAVA_SQL_DATE_CONVERTER =
			new Converter<com.google.cloud.Date, java.sql.Date>() {
				@Nullable
				@Override
				public java.sql.Date convert(com.google.cloud.Date date) {
					Calendar cal = Calendar.getInstance();
					cal.set(date.getYear(), date.getMonth() - 1, date.getDayOfMonth());
					return new java.sql.Date(cal.getTimeInMillis());
				}
			};
>>>>>>> fc3c3aed

	public static final Converter<Date, com.google.cloud.Date> JAVA_TO_SPANNER_DATE_CONVERTER =
			new Converter<Date, com.google.cloud.Date>() {
		@Nullable
		@Override
		public com.google.cloud.Date convert(Date date) {
			Calendar cal = Calendar.getInstance();
			cal.setTime(date);
			return com.google.cloud.Date.fromYearMonthDay(cal.get(Calendar.YEAR), cal.get(Calendar.MONTH) + 1,
					cal.get(Calendar.DAY_OF_MONTH));
		}
	};

	public static final Converter<com.google.cloud.Date, Date> SPANNER_TO_JAVA_DATE_CONVERTER =
			new Converter<com.google.cloud.Date, Date>() {
		@Nullable
		@Override
		public Date convert(com.google.cloud.Date date) {
			Calendar cal = Calendar.getInstance();
			cal.set(date.getYear(), date.getMonth() - 1, date.getDayOfMonth());
			return cal.getTime();
		}
	};

	public static final Converter<Instant, Timestamp> INSTANT_TIMESTAMP_CONVERTER =
			new Converter<Instant, Timestamp>() {
		@Nullable
		@Override
		public Timestamp convert(Instant instant) {
			return Timestamp.ofTimeSecondsAndNanos(instant.getEpochSecond(), instant.getNano());
		}
	};

	public static final Converter<Timestamp, Instant> TIMESTAMP_INSTANT_CONVERTER =
			new Converter<Timestamp, Instant>() {
		@Nullable
		@Override
		public Instant convert(Timestamp timestamp) {
			return Instant.ofEpochSecond(timestamp.getSeconds(), timestamp.getNanos());
		}
	};

	public static final Converter<java.sql.Timestamp, Timestamp> JAVA_TO_SPANNER_TIMESTAMP_CONVERTER =
			new Converter<java.sql.Timestamp, Timestamp>() {
		@Nullable
		@Override
		public Timestamp convert(java.sql.Timestamp timestamp) {
			return Timestamp.of(timestamp);
		}
	};

	public static final Converter<Timestamp, java.sql.Timestamp> SPANNER_TO_JAVA_TIMESTAMP_CONVERTER =
			new Converter<Timestamp, java.sql.Timestamp>() {
		@Nullable
		@Override
		public java.sql.Timestamp convert(Timestamp timestamp) {
			return java.sql.Timestamp.from(TIMESTAMP_INSTANT_CONVERTER.convert(timestamp));
		}
	};

	public static final Converter<byte[], ByteArray> JAVA_TO_SPANNER_BYTE_ARRAY_CONVERTER =
			new Converter<byte[], ByteArray>() {
		@Nullable
		@Override
		public ByteArray convert(byte[] bytes) {
			return ByteArray.copyFrom(bytes);
		}
	};

	public static final Converter<ByteArray, byte[]> SPANNER_TO_JAVA_BYTE_ARRAY_CONVERTER =
			new Converter<ByteArray, byte[]>() {
		@Nullable
		@Override
		public byte[] convert(ByteArray bytes) {
			return bytes.toByteArray();
		}
	};

	/**
	 * Converters from common types to those used by Spanner.
	 */
	public static final Collection<Converter> DEFAULT_SPANNER_WRITE_CONVERTERS = ImmutableSet
			.of(JAVA_TO_SPANNER_DATE_CONVERTER, INSTANT_TIMESTAMP_CONVERTER, JAVA_TO_SPANNER_BYTE_ARRAY_CONVERTER,
					JAVA_TO_SPANNER_TIMESTAMP_CONVERTER, JAVA_SQL_TO_SPANNER_DATE_CONVERTER);

	/**
	 * Converters from common types to those used by Spanner.
	 */
	public static final Collection<Converter> DEFAULT_SPANNER_READ_CONVERTERS = ImmutableSet
			.of(SPANNER_TO_JAVA_DATE_CONVERTER, TIMESTAMP_INSTANT_CONVERTER, SPANNER_TO_JAVA_BYTE_ARRAY_CONVERTER,
					SPANNER_TO_JAVA_TIMESTAMP_CONVERTER, SPANNER_TO_JAVA_SQL_DATE_CONVERTER);

	static Class boxIfNeeded(Class propertyType) {
		if (propertyType == null) {
			return null;
		}
		return propertyType.isPrimitive()
				? Array.get(Array.newInstance(propertyType, 1), 0).getClass()
				: propertyType;
	}

	static boolean isIterableNonByteArrayType(Class propType) {
		return Iterable.class.isAssignableFrom(propType)
				&& !ByteArray.class.isAssignableFrom(propType);
	}

	static Iterable convertIterable(Iterable source, Class targetType,
			AbstractSpannerCustomConverter converter) {
		return (Iterable) StreamSupport.stream(source.spliterator(), false)
				.map(item -> converter.convert(item, targetType))
				.collect(Collectors.toList());

	}
}<|MERGE_RESOLUTION|>--- conflicted
+++ resolved
@@ -47,101 +47,6 @@
  */
 public class ConversionUtils {
 
-<<<<<<< HEAD
-	public static final Map<Type, Class> SPANNER_COLUMN_TYPE_TO_JAVA_TYPE_MAPPING =
-			new ImmutableMap.Builder<Type, Class>()
-			.put(Type.bool(), Boolean.class).put(Type.bytes(), ByteArray.class)
-			.put(Type.date(), com.google.cloud.Date.class)
-			.put(Type.float64(), Double.class).put(Type.int64(), Long.class)
-			.put(Type.string(), String.class)
-			.put(Type.array(Type.float64()), double[].class)
-			.put(Type.array(Type.int64()), long[].class)
-			.put(Type.array(Type.bool()), boolean[].class)
-			.put(Type.timestamp(), Timestamp.class).build();
-
-	private static final Map<Class, Type> JAVA_TYPE_TO_SPANNER_COLUMN_TYPE_MAPPING;
-
-	static {
-		ImmutableMap.Builder<Class, Type> builder = new Builder<>();
-		SPANNER_COLUMN_TYPE_TO_JAVA_TYPE_MAPPING.keySet().stream().forEach(type -> builder
-						.put(SPANNER_COLUMN_TYPE_TO_JAVA_TYPE_MAPPING.get(type), type));
-		JAVA_TYPE_TO_SPANNER_COLUMN_TYPE_MAPPING = builder.build();
-	}
-
-	private static String getTypeDDLString(Type type, OptionalLong dataLength) {
-		Assert.notNull(type, "A valid Spanner column type is required.");
-		if (type.getCode() == Code.ARRAY) {
-			return "ARRAY<" + getTypeDDLString(type.getArrayElementType(), dataLength)
-					+ ">";
-		}
-		return type.toString()
-				+ (type.getCode() == Code.STRING || type.getCode() == Code.BYTES ? "("
-						+ (dataLength.isPresent() ? dataLength.getAsLong() : "MAX") + ")"
-						: "");
-	}
-
-	private static Class getSpannerJavaType(SpannerConverter spannerConverter,
-			Class originalType, boolean isIterableInnerType) {
-		Set<Class> spannerTypes = (isIterableInnerType
-				? MappingSpannerWriteConverter.iterablePropertyType2ToMethodMap
-				: MappingSpannerWriteConverter.singleItemType2ToMethodMap).keySet();
-		if (spannerTypes.contains(originalType)) {
-			return originalType;
-		}
-		Class ret = null;
-		for (Class spannerType : spannerTypes) {
-			if (isIterableInnerType
-					&& spannerConverter.canHandlePropertyTypeForArrayRead(originalType,
-							spannerType)
-					&& spannerConverter.canHandlePropertyTypeForArrayWrite(originalType,
-							spannerType)) {
-				ret = spannerType;
-				break;
-			}
-			else if (!isIterableInnerType
-					&& spannerConverter.canHandlePropertyTypeForSingularRead(originalType,
-							spannerType)
-					&& spannerConverter.canHandlePropertyTypeForSingularWrite(
-							originalType, spannerType)) {
-				ret = spannerType;
-				break;
-			}
-		}
-		return ret;
-	}
-
-	public static String getColumnDDLString(
-			SpannerPersistentProperty spannerPersistentProperty,
-			SpannerConverter spannerConverter) {
-		Class columnType = spannerPersistentProperty.getType();
-
-		if (isIterableNonByteArrayType(columnType)) {
-			Class innerType = spannerPersistentProperty.getColumnInnerType();
-			if (innerType == null) {
-				throw new SpannerDataException(
-						"Cannot get column DDL for iterable type without annotated inner type.");
-			}
-			Type spannerSupportedInnerType = JAVA_TYPE_TO_SPANNER_COLUMN_TYPE_MAPPING
-					.get(getSpannerJavaType(spannerConverter, innerType, true));
-			if (spannerSupportedInnerType == null) {
-				throw new SpannerDataException(
-						"Could not find suitable Spanner column inner type for property type:"
-								+ innerType);
-			}
-			return getTypeDDLString(Type.array(spannerSupportedInnerType),
-					spannerPersistentProperty.getMaxColumnLength());
-		}
-		Type spannerColumnType = JAVA_TYPE_TO_SPANNER_COLUMN_TYPE_MAPPING
-				.get(getSpannerJavaType(spannerConverter, columnType, false));
-		if (spannerColumnType == null) {
-			throw new SpannerDataException(
-					"Could not find suitable Spanner column type for property type:"
-							+ columnType);
-		}
-		return getTypeDDLString(spannerColumnType,
-				spannerPersistentProperty.getMaxColumnLength());
-	}
-=======
 	public static final Converter<java.sql.Date, com.google.cloud.Date>
 			JAVA_SQL_TO_SPANNER_DATE_CONVERTER =
 			new Converter<java.sql.Date, com.google.cloud.Date>() {
@@ -166,7 +71,100 @@
 					return new java.sql.Date(cal.getTimeInMillis());
 				}
 			};
->>>>>>> fc3c3aed
+
+	public static final Map<Type, Class> SPANNER_COLUMN_TYPE_TO_JAVA_TYPE_MAPPING =
+			new ImmutableMap.Builder<Type, Class>()
+			.put(Type.bool(), Boolean.class).put(Type.bytes(), ByteArray.class)
+			.put(Type.date(), com.google.cloud.Date.class)
+			.put(Type.float64(), Double.class).put(Type.int64(), Long.class)
+			.put(Type.string(), String.class)
+			.put(Type.array(Type.float64()), double[].class)
+			.put(Type.array(Type.int64()), long[].class)
+			.put(Type.array(Type.bool()), boolean[].class)
+			.put(Type.timestamp(), Timestamp.class).build();
+
+	private static final Map<Class, Type> JAVA_TYPE_TO_SPANNER_COLUMN_TYPE_MAPPING;
+
+	static {
+		ImmutableMap.Builder<Class, Type> builder = new Builder<>();
+		SPANNER_COLUMN_TYPE_TO_JAVA_TYPE_MAPPING.keySet().stream().forEach(type -> builder
+						.put(SPANNER_COLUMN_TYPE_TO_JAVA_TYPE_MAPPING.get(type), type));
+		JAVA_TYPE_TO_SPANNER_COLUMN_TYPE_MAPPING = builder.build();
+	}
+
+	private static String getTypeDDLString(Type type, OptionalLong dataLength) {
+		Assert.notNull(type, "A valid Spanner column type is required.");
+		if (type.getCode() == Code.ARRAY) {
+			return "ARRAY<" + getTypeDDLString(type.getArrayElementType(), dataLength)
+					+ ">";
+		}
+		return type.toString()
+				+ (type.getCode() == Code.STRING || type.getCode() == Code.BYTES ? "("
+						+ (dataLength.isPresent() ? dataLength.getAsLong() : "MAX") + ")"
+						: "");
+	}
+
+	private static Class getSpannerJavaType(SpannerConverter spannerConverter,
+			Class originalType, boolean isIterableInnerType) {
+		Set<Class> spannerTypes = (isIterableInnerType
+				? MappingSpannerWriteConverter.iterablePropertyType2ToMethodMap
+				: MappingSpannerWriteConverter.singleItemType2ToMethodMap).keySet();
+		if (spannerTypes.contains(originalType)) {
+			return originalType;
+		}
+		Class ret = null;
+		for (Class spannerType : spannerTypes) {
+			if (isIterableInnerType
+					&& spannerConverter.canHandlePropertyTypeForArrayRead(originalType,
+							spannerType)
+					&& spannerConverter.canHandlePropertyTypeForArrayWrite(originalType,
+							spannerType)) {
+				ret = spannerType;
+				break;
+			}
+			else if (!isIterableInnerType
+					&& spannerConverter.canHandlePropertyTypeForSingularRead(originalType,
+							spannerType)
+					&& spannerConverter.canHandlePropertyTypeForSingularWrite(
+							originalType, spannerType)) {
+				ret = spannerType;
+				break;
+			}
+		}
+		return ret;
+	}
+
+	public static String getColumnDDLString(
+			SpannerPersistentProperty spannerPersistentProperty,
+			SpannerConverter spannerConverter) {
+		Class columnType = spannerPersistentProperty.getType();
+
+		if (isIterableNonByteArrayType(columnType)) {
+			Class innerType = spannerPersistentProperty.getColumnInnerType();
+			if (innerType == null) {
+				throw new SpannerDataException(
+						"Cannot get column DDL for iterable type without annotated inner type.");
+			}
+			Type spannerSupportedInnerType = JAVA_TYPE_TO_SPANNER_COLUMN_TYPE_MAPPING
+					.get(getSpannerJavaType(spannerConverter, innerType, true));
+			if (spannerSupportedInnerType == null) {
+				throw new SpannerDataException(
+						"Could not find suitable Spanner column inner type for property type:"
+								+ innerType);
+			}
+			return getTypeDDLString(Type.array(spannerSupportedInnerType),
+					spannerPersistentProperty.getMaxColumnLength());
+		}
+		Type spannerColumnType = JAVA_TYPE_TO_SPANNER_COLUMN_TYPE_MAPPING
+				.get(getSpannerJavaType(spannerConverter, columnType, false));
+		if (spannerColumnType == null) {
+			throw new SpannerDataException(
+					"Could not find suitable Spanner column type for property type:"
+							+ columnType);
+		}
+		return getTypeDDLString(spannerColumnType,
+				spannerPersistentProperty.getMaxColumnLength());
+	}
 
 	public static final Converter<Date, com.google.cloud.Date> JAVA_TO_SPANNER_DATE_CONVERTER =
 			new Converter<Date, com.google.cloud.Date>() {
