--- conflicted
+++ resolved
@@ -269,11 +269,7 @@
 		}
 		return SpannerStatementQueryExecutor.buildStatementFromSqlWithArgs(
 				queryTagValue.sql, queryTagValue.tags,
-<<<<<<< HEAD
-				this.paramStructConvertFunc, null,
-=======
 				this.paramStructConvertFunc, this.spannerTemplate.getSpannerEntityProcessor().getWriteConverter(),
->>>>>>> 09fa722e
 				queryTagValue.params.toArray(), paramMetadataMap);
 	}
 
