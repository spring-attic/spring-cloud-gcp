/*
 *  Copyright 2018 original author or authors.
 *
 *  Licensed under the Apache License, Version 2.0 (the "License");
 *  you may not use this file except in compliance with the License.
 *  You may obtain a copy of the License at
 *
 *       http://www.apache.org/licenses/LICENSE-2.0
 *
 *  Unless required by applicable law or agreed to in writing, software
 *  distributed under the License is distributed on an "AS IS" BASIS,
 *  WITHOUT WARRANTIES OR CONDITIONS OF ANY KIND, either express or implied.
 *  See the License for the specific language governing permissions and
 *  limitations under the License.
 */

package org.springframework.cloud.gcp.data.spanner.core.mapping;

import java.util.OptionalInt;
import java.util.OptionalLong;

import org.springframework.data.mapping.PersistentProperty;

/**
 * Interface for a {@link PersistentProperty} of a {@link SpannerPersistentEntity}
 * to be stored in a Google Spanner table.
 *
 * @author Ray Tsang
 * @author Chengyuan Zhao
 */
public interface SpannerPersistentProperty
		extends PersistentProperty<SpannerPersistentProperty> {

	/**
	 * Gets the name of the column in the Google Spanner table mapped to this property.
	 *
	 * @return the name of the column.
	 */
	String getColumnName();

	/**
	 * Gets the inner type of the column, which is meaningful for columns of type ARRAY in Google
	 * Spanner.
	 * @return the inner type of the column. Returns null if no inner type is specified by annotation.
	 */
	Class getColumnInnerType();

	/**
	 * Gets the order of this column if it is part of the table's primary key. Will be
	 * empty or null if this column is not part of the primary key.
	 * @return
	 */
	OptionalInt getPrimaryKeyOrder();

	/**
<<<<<<< HEAD
	 * Gets the maximum data length of the column if provided.
	 * @return
	 */
	OptionalLong getMaxColumnLength();
=======
	 * True if property corresponds to a column a Spanner table or child entities stored in Spanner.
	 * False otherwise.
	 * @return True if this property will be mapped to and from Spanner. False otherwise.
	 */
	boolean isMapped();
>>>>>>> 96671aee
}<|MERGE_RESOLUTION|>--- conflicted
+++ resolved
@@ -53,16 +53,15 @@
 	OptionalInt getPrimaryKeyOrder();
 
 	/**
-<<<<<<< HEAD
 	 * Gets the maximum data length of the column if provided.
 	 * @return
 	 */
 	OptionalLong getMaxColumnLength();
-=======
+
+	/**
 	 * True if property corresponds to a column a Spanner table or child entities stored in Spanner.
 	 * False otherwise.
 	 * @return True if this property will be mapped to and from Spanner. False otherwise.
 	 */
 	boolean isMapped();
->>>>>>> 96671aee
 }