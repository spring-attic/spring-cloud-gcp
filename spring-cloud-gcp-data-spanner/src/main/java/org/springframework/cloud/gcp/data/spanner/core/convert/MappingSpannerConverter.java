--- conflicted
+++ resolved
@@ -130,7 +130,16 @@
 	}
 
 	@Override
-<<<<<<< HEAD
+	public boolean canConvert(Class sourceType, Class targetType) {
+		return super.canConvert(sourceType, targetType);
+	}
+
+	@Override
+	public Object convert(Object source, Class targetType) {
+		return super.convert(source, targetType);
+	}
+
+	@Override
 	public boolean canHandlePropertyTypeForSingularRead(Class type,
 			Class spannerSupportedType) {
 		if (!MappingSpannerReadConverter.singleItemReadMethodMapping
@@ -183,15 +192,6 @@
 		}
 		return type.equals(spannerSupportedArrayInnerType)
 				|| this.writeConverter.canConvert(type, spannerSupportedArrayInnerType);
-=======
-	public boolean canConvert(Class sourceType, Class targetType) {
-		return super.canConvert(sourceType, targetType);
-	}
-
-	@Override
-	public Object convert(Object source, Class targetType) {
-		return super.convert(source, targetType);
->>>>>>> 9c76ca24
 	}
 
 	/**
