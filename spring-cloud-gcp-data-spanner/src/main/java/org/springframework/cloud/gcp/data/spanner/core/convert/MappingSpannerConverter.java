--- conflicted
+++ resolved
@@ -20,10 +20,7 @@
 import java.util.Arrays;
 import java.util.HashSet;
 import java.util.List;
-<<<<<<< HEAD
 import java.util.Optional;
-=======
->>>>>>> 574e9e24
 import java.util.Set;
 
 import com.google.cloud.spanner.Mutation;
@@ -71,16 +68,15 @@
 	}
 
 	@Override
-<<<<<<< HEAD
 	public <T> List<T> mapToList(ResultSet resultSet, Class<T> entityClass,
 			String... includeColumns) {
 		return mapToList(resultSet, entityClass,
 				includeColumns.length == 0 ? Optional.empty()
 						: Optional.of(new HashSet<>(Arrays.asList(includeColumns))));
-=======
+  }
+  
 	public void write(Object source, WriteBuilder sink, Set<String> includeColumns) {
 		this.writeConverter.write(source, sink, includeColumns);
->>>>>>> 574e9e24
 	}
 
 	/**
