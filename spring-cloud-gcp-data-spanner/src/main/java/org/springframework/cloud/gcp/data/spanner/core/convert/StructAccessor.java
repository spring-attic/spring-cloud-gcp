/*
 *  Copyright 2018 original author or authors.
 *
 *  Licensed under the Apache License, Version 2.0 (the "License");
 *  you may not use this file except in compliance with the License.
 *  You may obtain a copy of the License at
 *
 *       http://www.apache.org/licenses/LICENSE-2.0
 *
 *  Unless required by applicable law or agreed to in writing, software
 *  distributed under the License is distributed on an "AS IS" BASIS,
 *  WITHOUT WARRANTIES OR CONDITIONS OF ANY KIND, either express or implied.
 *  See the License for the specific language governing permissions and
 *  limitations under the License.
 */

package org.springframework.cloud.gcp.data.spanner.core.convert;

import java.util.HashSet;
import java.util.List;
import java.util.Map;
import java.util.Set;
import java.util.function.BiFunction;

import com.google.cloud.ByteArray;
import com.google.cloud.Date;
import com.google.cloud.Timestamp;
import com.google.cloud.spanner.AbstractStructReader;
import com.google.cloud.spanner.Struct;
import com.google.cloud.spanner.Type;
import com.google.cloud.spanner.Type.Code;
import com.google.common.collect.ImmutableMap;

import org.springframework.cloud.gcp.data.spanner.core.mapping.SpannerDataException;

/**
 * A convenience wrapper class around Struct to make reading columns easier without
 * knowing their type.
 *
 * @author Balint Pato
 * @author Chengyuan Zhao
 */
class StructAccessor {

	// @formatter:off
	static final Map<Class, BiFunction<Struct, String, List>> readIterableMapping =
					new ImmutableMap.Builder<Class, BiFunction<Struct, String, List>>()
					// @formatter:on
					.put(Boolean.class, AbstractStructReader::getBooleanList)
					.put(Long.class, AbstractStructReader::getLongList)
					.put(String.class, AbstractStructReader::getStringList)
					.put(Double.class, AbstractStructReader::getDoubleList)
					.put(Timestamp.class, AbstractStructReader::getTimestampList)
					.put(Date.class, AbstractStructReader::getDateList)
					.put(ByteArray.class, AbstractStructReader::getBytesList)
					.put(Struct.class, AbstractStructReader::getStructList)
					.build();

	// @formatter:off
	static final Map<Class, BiFunction<Struct, String, ?>> singleItemReadMethodMapping =
					new ImmutableMap.Builder<Class, BiFunction<Struct, String, ?>>()
					// @formatter:on
					.put(Boolean.class, AbstractStructReader::getBoolean)
					.put(Long.class, AbstractStructReader::getLong)
					.put(String.class, AbstractStructReader::getString)
					.put(Double.class, AbstractStructReader::getDouble)
					.put(Timestamp.class, AbstractStructReader::getTimestamp)
					.put(Date.class, AbstractStructReader::getDate)
					.put(ByteArray.class, AbstractStructReader::getBytes)
					.put(double[].class, AbstractStructReader::getDoubleArray)
					.put(long[].class, AbstractStructReader::getLongArray)
					.put(boolean[].class, AbstractStructReader::getBooleanArray).build();

	private final SpannerTypeMapper spannerTypeMapper;

	private Struct struct;

	private Set<String> columnNamesIndex;

	StructAccessor(Struct struct) {
		this.struct = struct;
		this.spannerTypeMapper = new SpannerTypeMapper();
		this.columnNamesIndex = indexColumnNames();
	}

	Object getSingleValue(String colName) {
		Type colType = this.struct.getColumnType(colName);
		Type.Code code = colType.getCode();
		Class sourceType = code.equals(Type.Code.ARRAY)
				? this.spannerTypeMapper.getArrayJavaClassFor(colType.getArrayElementType().getCode())
				: this.spannerTypeMapper.getSimpleJavaClassFor(code);
<<<<<<< HEAD
		BiFunction<Struct, String, ?> readFunction = singleItemReadMethodMapping.get(sourceType);
		return readFunction.apply(this.struct, colName);
	}

	List<?> getListValue(String colName) {
=======
		BiFunction readFunction = singleItemReadMethodMapping.get(sourceType);
		if (readFunction == null) {
			// This case should only occur if the POJO field is non-Iterable, but the column type
			// is ARRAY of STRUCT, TIMESTAMP, DATE, BYTES, or STRING. This use-case is not supported.
			return null;
		}
		return readFunction.apply(this.struct, colName);
	}

	List getListValue(String colName) {
		if (this.struct.getColumnType(colName).getCode() != Code.ARRAY) {
			throw new SpannerDataException("Column is not an ARRAY type: " + colName);
		}
>>>>>>> ce685252
		Type.Code innerTypeCode = this.struct.getColumnType(colName).getArrayElementType().getCode();
		Class clazz = this.spannerTypeMapper.getSimpleJavaClassFor(innerTypeCode);
		BiFunction<Struct, String, List> readMethod = readIterableMapping.get(clazz);
		return readMethod.apply(this.struct, colName);
	}

	boolean hasColumn(String columnName) {
		return this.columnNamesIndex.contains(columnName);
	}

	boolean isNull(String columnName) {
		return this.struct.isNull(columnName);
	}

	private Set<String> indexColumnNames() {
		Set<String> cols = new HashSet<>();
		for (Type.StructField f : this.struct.getType().getStructFields()) {
			cols.add(f.getName());
		}
		return cols;
	}
}<|MERGE_RESOLUTION|>--- conflicted
+++ resolved
@@ -89,13 +89,6 @@
 		Class sourceType = code.equals(Type.Code.ARRAY)
 				? this.spannerTypeMapper.getArrayJavaClassFor(colType.getArrayElementType().getCode())
 				: this.spannerTypeMapper.getSimpleJavaClassFor(code);
-<<<<<<< HEAD
-		BiFunction<Struct, String, ?> readFunction = singleItemReadMethodMapping.get(sourceType);
-		return readFunction.apply(this.struct, colName);
-	}
-
-	List<?> getListValue(String colName) {
-=======
 		BiFunction readFunction = singleItemReadMethodMapping.get(sourceType);
 		if (readFunction == null) {
 			// This case should only occur if the POJO field is non-Iterable, but the column type
@@ -109,7 +102,6 @@
 		if (this.struct.getColumnType(colName).getCode() != Code.ARRAY) {
 			throw new SpannerDataException("Column is not an ARRAY type: " + colName);
 		}
->>>>>>> ce685252
 		Type.Code innerTypeCode = this.struct.getColumnType(colName).getArrayElementType().getCode();
 		Class clazz = this.spannerTypeMapper.getSimpleJavaClassFor(innerTypeCode);
 		BiFunction<Struct, String, List> readMethod = readIterableMapping.get(clazz);
