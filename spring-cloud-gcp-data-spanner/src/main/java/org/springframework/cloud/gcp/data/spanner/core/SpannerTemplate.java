/*
 *  Copyright 2018 original author or authors.
 *
 *  Licensed under the Apache License, Version 2.0 (the "License");
 *  you may not use this file except in compliance with the License.
 *  You may obtain a copy of the License at
 *
 *       http://www.apache.org/licenses/LICENSE-2.0
 *
 *  Unless required by applicable law or agreed to in writing, software
 *  distributed under the License is distributed on an "AS IS" BASIS,
 *  WITHOUT WARRANTIES OR CONDITIONS OF ANY KIND, either express or implied.
 *  See the License for the specific language governing permissions and
 *  limitations under the License.
 */

package org.springframework.cloud.gcp.data.spanner.core;

import java.util.Arrays;
import java.util.HashSet;
import java.util.List;
import java.util.Optional;
import java.util.Set;
import java.util.StringJoiner;
import java.util.function.BiFunction;
import java.util.function.Function;

import javax.annotation.Nullable;

import com.google.cloud.Timestamp;
import com.google.cloud.spanner.DatabaseClient;
import com.google.cloud.spanner.Key;
import com.google.cloud.spanner.KeySet;
import com.google.cloud.spanner.Mutation;
import com.google.cloud.spanner.Options.QueryOption;
import com.google.cloud.spanner.Options.ReadOption;
import com.google.cloud.spanner.ReadContext;
import com.google.cloud.spanner.ReadOnlyTransaction;
import com.google.cloud.spanner.ResultSet;
import com.google.cloud.spanner.Statement;
import com.google.cloud.spanner.TimestampBound;
import com.google.cloud.spanner.TransactionContext;
import com.google.cloud.spanner.TransactionRunner.TransactionCallable;
import org.apache.commons.logging.Log;
import org.apache.commons.logging.LogFactory;

import org.springframework.cloud.gcp.data.spanner.core.convert.SpannerEntityProcessor;
import org.springframework.cloud.gcp.data.spanner.core.mapping.SpannerMappingContext;
import org.springframework.cloud.gcp.data.spanner.core.mapping.SpannerPersistentEntity;
import org.springframework.cloud.gcp.data.spanner.repository.query.SpannerStatementQueryExecutor;
import org.springframework.data.domain.Page;
import org.springframework.data.domain.PageImpl;
import org.springframework.data.domain.Pageable;
import org.springframework.data.domain.Sort;
import org.springframework.util.Assert;

/**
 * @author Ray Tsang
 * @author Chengyuan Zhao
 */
public class SpannerTemplate implements SpannerOperations {

	private static final Log LOGGER = LogFactory.getLog(SpannerTemplate.class);

	private final DatabaseClient databaseClient;

	private final SpannerMappingContext mappingContext;

	private final SpannerEntityProcessor spannerEntityProcessor;

	private final SpannerMutationFactory mutationFactory;

	public SpannerTemplate(DatabaseClient databaseClient,
			SpannerMappingContext mappingContext, SpannerEntityProcessor spannerEntityProcessor,
			SpannerMutationFactory spannerMutationFactory) {
		Assert.notNull(databaseClient,
				"A valid database client for Spanner is required.");
		Assert.notNull(mappingContext,
				"A valid mapping context for Spanner is required.");
		Assert.notNull(spannerEntityProcessor,
				"A valid results mapper for Spanner is required.");
		Assert.notNull(spannerMutationFactory,
				"A valid Spanner mutation factory is required.");
		this.databaseClient = databaseClient;
		this.mappingContext = mappingContext;
		this.spannerEntityProcessor = spannerEntityProcessor;
		this.mutationFactory = spannerMutationFactory;
	}

	protected ReadContext getReadContext() {
		return this.databaseClient.singleUse();
	}

	protected ReadContext getReadContext(Timestamp timestamp) {
		return this.databaseClient.singleUse(TimestampBound.ofReadTimestamp(timestamp));
	}

	public SpannerMappingContext getMappingContext() {
		return this.mappingContext;
	}

	public SpannerEntityProcessor getSpannerEntityProcessor() {
		return this.spannerEntityProcessor;
	}

	@Override
	public <T> T read(Class<T> entityClass, Key key) {
		return read(entityClass, key, null);
	}

	@Override
	public <T> T read(Class<T> entityClass, Key key, SpannerReadOptions options) {
		List<T> items = read(entityClass, KeySet.singleKey(key), options);
		return items.isEmpty() ? null : items.get(0);
	}

	@Override
	public <T> List<T> read(Class<T> entityClass, KeySet keys) {
		return read(entityClass, keys, null);
	}

	@Override
	public <T> List<T> read(Class<T> entityClass, KeySet keys,
			SpannerReadOptions options) {
		SpannerPersistentEntity<?> persistentEntity = this.mappingContext
				.getPersistentEntity(entityClass);
		return this.spannerEntityProcessor.mapToList(executeRead(persistentEntity.tableName(),
				keys, persistentEntity.columns(), options), entityClass);
	}

	@Override
	public <T> List<T> query(Class<T> entityClass, Statement statement,
			SpannerQueryOptions options) {
		return this.spannerEntityProcessor.mapToList(executeQuery(statement, options),
				entityClass, Optional.empty(),
				options == null ? false : options.isAllowPartialRead());
	}

	@Override
	public <T> List<T> query(Class<T> entityClass, Statement statement) {
		return query(entityClass, statement, null);
	}

	@Override
	public <T> List<T> readAll(Class<T> entityClass, SpannerReadOptions options) {
		return read(entityClass, KeySet.all(), options);
	}

	@Override
	public <T> List<T> readAll(Class<T> entityClass) {
		return readAll(entityClass, (SpannerReadOptions) null);
	}

	@Override
	public <T> List<T> queryAll(Class<T> entityClass, Sort sort) {
		return queryAll(entityClass, sort, null);
	}

	@Override
	public <T> List<T> queryAll(Class<T> entityClass, Sort sort,
			SpannerQueryOptions options) {
		Assert.notNull(sort, "sort must not be null!");

		StringBuilder stringBuilder = new StringBuilder();
		SpannerPersistentEntity<?> persistentEntity = this.mappingContext
				.getPersistentEntity(entityClass);
		stringBuilder.append("SELECT * FROM " + persistentEntity.tableName() + " ");
		SpannerStatementQueryExecutor.buildOrderBy(persistentEntity, stringBuilder, sort);
		if (options != null) {
			if (options.hasLimit()) {
				stringBuilder.append(" LIMIT " + options.getLimit());
			}
			if (options.hasLimit()) {
				stringBuilder.append(" OFFSET " + options.getOffset());
			}
		}
		stringBuilder.append(";");
		return query(entityClass, Statement.of(stringBuilder.toString()), options);
	}

	@Override
	public <T> Page<T> queryAll(Class<T> entityClass, Pageable pageable,
			SpannerQueryOptions options) {
		Assert.notNull(pageable, "Pageable must not be null!");

		Long count = count(entityClass);
		List<T> list = queryAll(entityClass, pageable.getSort(), options);
		return new PageImpl(list, pageable, count);
	}

	@Override
	public <T> Page<T> queryAll(Class<T> entityClass, Pageable pageable) {
		return queryAll(entityClass, pageable, new SpannerQueryOptions()
				.setOffset(pageable.getOffset()).setLimit(pageable.getPageSize()));
	}

	@Override
	public void insert(Object object) {
		applyMutationUsingEntity(this.mutationFactory::insert, object);
	}

	@Override
	public void update(Object object) {
		applyMutationTwoArgs(this.mutationFactory::update, object, null);
	}

	@Override
	public void update(Object object, String... includeColumns) {
		applyMutationTwoArgs(this.mutationFactory::update, object,
				includeColumns.length == 0 ? null
						: Optional.of(new HashSet<>(Arrays.asList(includeColumns))));
	}

	@Override
	public void update(Object object, Optional<Set<String>> includeColumns) {
		applyMutationTwoArgs(this.mutationFactory::update, object, includeColumns);
	}

	@Override
	public void upsert(Object object) {
		applyMutationTwoArgs(this.mutationFactory::upsert, object, null);
	}

	@Override
	public void upsert(Object object, String... includeColumns) {
		applyMutationTwoArgs(this.mutationFactory::upsert, object,
				includeColumns.length == 0 ? null
						: Optional.of(new HashSet<>(Arrays.asList(includeColumns))));
	}

	@Override
	public void upsert(Object object, Optional<Set<String>> includeColumns) {
		applyMutationTwoArgs(this.mutationFactory::upsert, object, includeColumns);
	}

	@Override
	public void delete(Object entity) {
		applyMutationUsingEntity(this.mutationFactory::delete, entity);
	}

	@Override
	public void delete(Class entityClass, Key key) {
		applyMutationTwoArgs(this.mutationFactory::delete, entityClass, key);
	}

	@Override
	public <T> void delete(Class<T> entityClass, Iterable<? extends T> entities) {
		applyMutationTwoArgs(this.mutationFactory::delete, entityClass, entities);
	}

	@Override
	public void delete(Class entityClass, KeySet keys) {
		applyMutationTwoArgs(this.mutationFactory::delete, entityClass, keys);
	}

	@Override
	public long count(Class entityClass) {
		SpannerPersistentEntity<?> persistentEntity = this.mappingContext
				.getPersistentEntity(entityClass);
		Statement statement = Statement.of(String.format(
				"select count(*) from %s", persistentEntity.tableName()));
		try (ResultSet resultSet = executeQuery(statement, null)) {
			resultSet.next();
			return resultSet.getLong(0);
		}
	}

	@Override
	public <T> T performReadWriteTransaction(Function<SpannerTemplate, T> operations) {
		return this.databaseClient.readWriteTransaction()
				.run(new TransactionCallable<T>() {
					@Nullable
					@Override
					public T run(TransactionContext transaction) { // @formatter:off
						ReadWriteTransactionSpannerTemplate transactionSpannerTemplate =
<<<<<<< HEAD
								new ReadWriteTransactionSpannerTemplate(
								SpannerTemplate.this.databaseClient,
								SpannerTemplate.this.mappingContext,
								SpannerTemplate.this.spannerEntityProcessor,
								SpannerTemplate.this.mutationFactory, transaction);
=======
										new ReadWriteTransactionSpannerTemplate(
										// @formatter:on
										SpannerTemplate.this.databaseClient,
										SpannerTemplate.this.mappingContext,
										SpannerTemplate.this.spannerConverter,
										SpannerTemplate.this.mutationFactory, transaction);
>>>>>>> 87c4b78a
						return operations.apply(transactionSpannerTemplate);
					}
				});
	}

	@Override
	public <T> T performReadOnlyTransaction(Function<SpannerTemplate, T> operations,
			SpannerReadOptions readOptions) {
		SpannerReadOptions options = readOptions == null ? new SpannerReadOptions()
				: readOptions;
		try (ReadOnlyTransaction readOnlyTransaction = options.hasTimestamp()
				? this.databaseClient.readOnlyTransaction(
						TimestampBound.ofReadTimestamp(options.getTimestamp()))
				: this.databaseClient.readOnlyTransaction()) {
			return operations.apply(new ReadOnlyTransactionSpannerTemplate(
					SpannerTemplate.this.databaseClient,
					SpannerTemplate.this.mappingContext,
					SpannerTemplate.this.spannerEntityProcessor,
					SpannerTemplate.this.mutationFactory, readOnlyTransaction));
		}
	}

	private ResultSet executeRead(String tableName, KeySet keys, Iterable<String> columns,
			SpannerReadOptions options) {

		if (LOGGER.isDebugEnabled()) {
			StringBuilder logs = logColumns(tableName, keys, columns);
			logReadOptions(options, logs);
			LOGGER.debug(logs.toString());
		}

		if (options == null) {
			return getReadContext().read(tableName, keys, columns);
		}

		ReadContext readContext = options.hasTimestamp()
				? getReadContext(options.getTimestamp())
				: getReadContext();

		if (options.hasIndex()) {
			return readContext.readUsingIndex(tableName, options.getIndex(), keys,
					columns, options.getReadOptions());
		}

		return readContext.read(tableName, keys, columns,
				options.getReadOptions());
	}

	private void logReadOptions(SpannerReadOptions options, StringBuilder logs) {
		if (options == null) {
			return;
		}
		if (options.hasTimestamp()) {
			logs.append(" at timestamp " + options.getTimestamp());
		}
		for (ReadOption readOption : options.getReadOptions()) {
			logs.append(" with option: " + readOption);
		}
		if (options.hasIndex()) {
			logs.append(" secondary index: " + options.getIndex());
		}
	}

	private StringBuilder logColumns(String tableName, KeySet keys, Iterable<String> columns) {
		StringBuilder logSb = new StringBuilder("Executing read on table "
				+ tableName
				+ " with keys: "
				+ keys
				+ " and columns: ");
		StringJoiner sj = new StringJoiner(",");
		columns.forEach(col -> sj.add(col));
		logSb.append(sj.toString());
		return logSb;
	}

	private ResultSet executeQuery(Statement statement, SpannerQueryOptions options) {
		ResultSet resultSet;
		if (options == null) {
			resultSet = getReadContext().executeQuery(statement);
		}
		else {
			resultSet = (options.hasTimestamp() ? getReadContext(options.getTimestamp())
					: getReadContext()).executeQuery(statement,
							options.getQueryOptions());
		}
		if (LOGGER.isDebugEnabled()) {
			String message;
			if (options == null) {
				message = "Executing query without additional options: " + statement;
			}
			else {
				StringBuilder logSb = new StringBuilder(
						"Executing query" + (options.hasTimestamp()
								? " at timestamp" + options.getTimestamp()
								: ""));
				for (QueryOption queryOption : options.getQueryOptions()) {
					logSb.append(" with option: " + queryOption);
				}
				logSb.append(" : " + statement);
				message = logSb.toString();
			}
			LOGGER.debug(message);
		}
		return resultSet;
	}

	protected <T, U> void applyMutationTwoArgs(BiFunction<T, U, Mutation> function,
			T arg1,
			U arg2) {
		Mutation mutation = function.apply(arg1, arg2);
		LOGGER.debug("Applying Mutation: " + mutation);
		this.databaseClient.write(Arrays.asList(mutation));
	}

	private <T> void applyMutationUsingEntity(Function<T, Mutation> function, T arg) {
		applyMutationTwoArgs((T t, Object unused) -> function.apply(t), arg, null);
	}
}<|MERGE_RESOLUTION|>--- conflicted
+++ resolved
@@ -78,7 +78,7 @@
 		Assert.notNull(mappingContext,
 				"A valid mapping context for Spanner is required.");
 		Assert.notNull(spannerEntityProcessor,
-				"A valid results mapper for Spanner is required.");
+				"A valid entity processor for Spanner is required.");
 		Assert.notNull(spannerMutationFactory,
 				"A valid Spanner mutation factory is required.");
 		this.databaseClient = databaseClient;
@@ -273,20 +273,12 @@
 					@Override
 					public T run(TransactionContext transaction) { // @formatter:off
 						ReadWriteTransactionSpannerTemplate transactionSpannerTemplate =
-<<<<<<< HEAD
-								new ReadWriteTransactionSpannerTemplate(
-								SpannerTemplate.this.databaseClient,
-								SpannerTemplate.this.mappingContext,
-								SpannerTemplate.this.spannerEntityProcessor,
-								SpannerTemplate.this.mutationFactory, transaction);
-=======
 										new ReadWriteTransactionSpannerTemplate(
 										// @formatter:on
 										SpannerTemplate.this.databaseClient,
 										SpannerTemplate.this.mappingContext,
-										SpannerTemplate.this.spannerConverter,
+										SpannerTemplate.this.spannerEntityProcessor,
 										SpannerTemplate.this.mutationFactory, transaction);
->>>>>>> 87c4b78a
 						return operations.apply(transactionSpannerTemplate);
 					}
 				});
