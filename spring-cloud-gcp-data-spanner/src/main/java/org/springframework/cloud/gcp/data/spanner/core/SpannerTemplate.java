/*
 *  Copyright 2018 original author or authors.
 *
 *  Licensed under the Apache License, Version 2.0 (the "License");
 *  you may not use this file except in compliance with the License.
 *  You may obtain a copy of the License at
 *
 *       http://www.apache.org/licenses/LICENSE-2.0
 *
 *  Unless required by applicable law or agreed to in writing, software
 *  distributed under the License is distributed on an "AS IS" BASIS,
 *  WITHOUT WARRANTIES OR CONDITIONS OF ANY KIND, either express or implied.
 *  See the License for the specific language governing permissions and
 *  limitations under the License.
 */

package org.springframework.cloud.gcp.data.spanner.core;

import java.util.Arrays;
import java.util.HashSet;
import java.util.List;
import java.util.Optional;
import java.util.Set;
import java.util.StringJoiner;
import java.util.function.BiFunction;
import java.util.function.Function;

import javax.annotation.Nullable;

import com.google.cloud.Timestamp;
import com.google.cloud.spanner.DatabaseClient;
import com.google.cloud.spanner.Key;
import com.google.cloud.spanner.KeySet;
import com.google.cloud.spanner.Mutation;
import com.google.cloud.spanner.Options.QueryOption;
import com.google.cloud.spanner.Options.ReadOption;
import com.google.cloud.spanner.ReadContext;
import com.google.cloud.spanner.ReadOnlyTransaction;
import com.google.cloud.spanner.ResultSet;
import com.google.cloud.spanner.Statement;
import com.google.cloud.spanner.TimestampBound;
import com.google.cloud.spanner.TransactionContext;
import com.google.cloud.spanner.TransactionRunner.TransactionCallable;
import com.google.common.annotations.VisibleForTesting;
import org.apache.commons.logging.Log;
import org.apache.commons.logging.LogFactory;

import org.springframework.cloud.gcp.data.spanner.core.convert.SpannerEntityProcessor;
import org.springframework.cloud.gcp.data.spanner.core.mapping.SpannerMappingContext;
import org.springframework.cloud.gcp.data.spanner.core.mapping.SpannerPersistentEntity;
import org.springframework.cloud.gcp.data.spanner.repository.query.SpannerStatementQueryExecutor;
import org.springframework.data.domain.Sort;
import org.springframework.util.Assert;

/**
 * @author Ray Tsang
 * @author Chengyuan Zhao
 */
public class SpannerTemplate implements SpannerOperations {

	private static final Log LOGGER = LogFactory.getLog(SpannerTemplate.class);

	private final DatabaseClient databaseClient;

	private final SpannerMappingContext mappingContext;

	private final SpannerEntityProcessor spannerEntityProcessor;

	private final SpannerMutationFactory mutationFactory;

	public SpannerTemplate(DatabaseClient databaseClient,
			SpannerMappingContext mappingContext, SpannerEntityProcessor spannerEntityProcessor,
			SpannerMutationFactory spannerMutationFactory) {
		Assert.notNull(databaseClient,
				"A valid database client for Spanner is required.");
		Assert.notNull(mappingContext,
				"A valid mapping context for Spanner is required.");
		Assert.notNull(spannerEntityProcessor,
				"A valid entity processor for Spanner is required.");
		Assert.notNull(spannerMutationFactory,
				"A valid Spanner mutation factory is required.");
		this.databaseClient = databaseClient;
		this.mappingContext = mappingContext;
		this.spannerEntityProcessor = spannerEntityProcessor;
		this.mutationFactory = spannerMutationFactory;
	}

	protected ReadContext getReadContext() {
		return this.databaseClient.singleUse();
	}

	protected ReadContext getReadContext(Timestamp timestamp) {
		return this.databaseClient.singleUse(TimestampBound.ofReadTimestamp(timestamp));
	}

	public SpannerMappingContext getMappingContext() {
		return this.mappingContext;
	}

	public SpannerEntityProcessor getSpannerEntityProcessor() {
		return this.spannerEntityProcessor;
	}

	@Override
	public <T> T read(Class<T> entityClass, Key key) {
		return read(entityClass, key, null);
	}

	@Override
	public <T> T read(Class<T> entityClass, Key key, SpannerReadOptions options) {
		List<T> items = read(entityClass, KeySet.singleKey(key), options);
		return items.isEmpty() ? null : items.get(0);
	}

	@Override
	public <T> List<T> read(Class<T> entityClass, KeySet keys) {
		return read(entityClass, keys, null);
	}

	@Override
	public <T> List<T> read(Class<T> entityClass, KeySet keys,
			SpannerReadOptions options) {
		SpannerPersistentEntity<?> persistentEntity = this.mappingContext
				.getPersistentEntity(entityClass);
		return this.spannerEntityProcessor.mapToList(executeRead(persistentEntity.tableName(),
				keys, persistentEntity.columns(), options), entityClass);
	}

	@Override
	public <T> List<T> query(Class<T> entityClass, String sql, List<String> tags,
			Object[] params,
			SpannerQueryOptions options) {
<<<<<<< HEAD
		String finalSql = sql;
		boolean allowPartialRead = false;
		if (options != null) {
			allowPartialRead = options.isAllowPartialRead();
			finalSql = applySortingPagingQueryOptions(options, sql);
		}
		return this.spannerConverter.mapToList(
				executeQuery(SpannerStatementQueryExecutor
						.buildStatementFromSqlWithArgs(finalSql, tags, params), options),
=======
		return this.spannerEntityProcessor.mapToList(executeQuery(statement, options),
>>>>>>> bfb4d9de
				entityClass, Optional.empty(),
				allowPartialRead);
	}

	@Override
	public <T> List<T> query(Class<T> entityClass, Statement statement) {
		return this.spannerConverter.mapToList(executeQuery(statement, null), entityClass,
				Optional.empty(), true);
	}

	@Override
	public <T> List<T> readAll(Class<T> entityClass, SpannerReadOptions options) {
		return read(entityClass, KeySet.all(), options);
	}

	@Override
	public <T> List<T> readAll(Class<T> entityClass) {
		return readAll(entityClass, (SpannerReadOptions) null);
	}

	@Override
	public <T> List<T> queryAll(Class<T> entityClass, SpannerQueryOptions options) {
		SpannerPersistentEntity<?> persistentEntity = this.mappingContext
				.getPersistentEntity(entityClass);
		String sql = "SELECT * FROM " + persistentEntity.tableName();
		return query(entityClass, applySortingPagingQueryOptions(options, sql), null,
				null, options);
	}

	public String applySortingPagingQueryOptions(SpannerQueryOptions options,
			String sql) {
		StringBuilder r = new StringBuilder(applySort(options.getSort(), sql));
			if (options.hasLimit()) {
				r.append(" LIMIT " + options.getLimit());
			}
			if (options.hasOffset()) {
				r.append(" OFFSET " + options.getOffset());
			}
		return r.toString();
	}

	private String applySort(Sort sort, String sql) {
		String s = "SELECT * FROM (" + sql + ")";
		if (sort == null || sort.isUnsorted()) {
			return s;
		}
		s += " ORDER BY ";
		StringJoiner sj = new StringJoiner(" , ");
		sort.iterator().forEachRemaining(
				o -> sj.add(o.getProperty() + (o.isAscending() ? " ASC" : " DESC")));
		return s + sj.toString();
	}

	@Override
	public void insert(Object object) {
		applyMutationUsingEntity(this.mutationFactory::insert, object);
	}

	@Override
	public void update(Object object) {
		applyMutationTwoArgs(this.mutationFactory::update, object, null);
	}

	@Override
	public void update(Object object, String... includeColumns) {
		applyMutationTwoArgs(this.mutationFactory::update, object,
				includeColumns.length == 0 ? null
						: Optional.of(new HashSet<>(Arrays.asList(includeColumns))));
	}

	@Override
	public void update(Object object, Optional<Set<String>> includeColumns) {
		applyMutationTwoArgs(this.mutationFactory::update, object, includeColumns);
	}

	@Override
	public void upsert(Object object) {
		applyMutationTwoArgs(this.mutationFactory::upsert, object, null);
	}

	@Override
	public void upsert(Object object, String... includeColumns) {
		applyMutationTwoArgs(this.mutationFactory::upsert, object,
				includeColumns.length == 0 ? null
						: Optional.of(new HashSet<>(Arrays.asList(includeColumns))));
	}

	@Override
	public void upsert(Object object, Optional<Set<String>> includeColumns) {
		applyMutationTwoArgs(this.mutationFactory::upsert, object, includeColumns);
	}

	@Override
	public void delete(Object entity) {
		applyMutationUsingEntity(this.mutationFactory::delete, entity);
	}

	@Override
	public void delete(Class entityClass, Key key) {
		applyMutationTwoArgs(this.mutationFactory::delete, entityClass, key);
	}

	@Override
	public <T> void delete(Class<T> entityClass, Iterable<? extends T> entities) {
		applyMutationTwoArgs(this.mutationFactory::delete, entityClass, entities);
	}

	@Override
	public void delete(Class entityClass, KeySet keys) {
		applyMutationTwoArgs(this.mutationFactory::delete, entityClass, keys);
	}

	@Override
	public long count(Class entityClass) {
		SpannerPersistentEntity<?> persistentEntity = this.mappingContext
				.getPersistentEntity(entityClass);
		Statement statement = Statement.of(String.format(
				"select count(*) from %s", persistentEntity.tableName()));
		try (ResultSet resultSet = executeQuery(statement, null)) {
			resultSet.next();
			return resultSet.getLong(0);
		}
	}

	@Override
	public <T> T performReadWriteTransaction(Function<SpannerTemplate, T> operations) {
		return this.databaseClient.readWriteTransaction()
				.run(new TransactionCallable<T>() {
					@Nullable
					@Override
					public T run(TransactionContext transaction) { // @formatter:off
						ReadWriteTransactionSpannerTemplate transactionSpannerTemplate =
										new ReadWriteTransactionSpannerTemplate(
										// @formatter:on
										SpannerTemplate.this.databaseClient,
										SpannerTemplate.this.mappingContext,
										SpannerTemplate.this.spannerEntityProcessor,
										SpannerTemplate.this.mutationFactory, transaction);
						return operations.apply(transactionSpannerTemplate);
					}
				});
	}

	@Override
	public <T> T performReadOnlyTransaction(Function<SpannerTemplate, T> operations,
			SpannerReadOptions readOptions) {
		SpannerReadOptions options = readOptions == null ? new SpannerReadOptions()
				: readOptions;
		try (ReadOnlyTransaction readOnlyTransaction = options.hasTimestamp()
				? this.databaseClient.readOnlyTransaction(
						TimestampBound.ofReadTimestamp(options.getTimestamp()))
				: this.databaseClient.readOnlyTransaction()) {
			return operations.apply(new ReadOnlyTransactionSpannerTemplate(
					SpannerTemplate.this.databaseClient,
					SpannerTemplate.this.mappingContext,
					SpannerTemplate.this.spannerEntityProcessor,
					SpannerTemplate.this.mutationFactory, readOnlyTransaction));
		}
	}

	private ResultSet executeRead(String tableName, KeySet keys, Iterable<String> columns,
			SpannerReadOptions options) {

		if (LOGGER.isDebugEnabled()) {
			StringBuilder logs = logColumns(tableName, keys, columns);
			logReadOptions(options, logs);
			LOGGER.debug(logs.toString());
		}

		if (options == null) {
			return getReadContext().read(tableName, keys, columns);
		}

		ReadContext readContext = options.hasTimestamp()
				? getReadContext(options.getTimestamp())
				: getReadContext();

		if (options.hasIndex()) {
			return readContext.readUsingIndex(tableName, options.getIndex(), keys,
					columns, options.getReadOptions());
		}

		return readContext.read(tableName, keys, columns,
				options.getReadOptions());
	}

	private void logReadOptions(SpannerReadOptions options, StringBuilder logs) {
		if (options == null) {
			return;
		}
		if (options.hasTimestamp()) {
			logs.append(" at timestamp " + options.getTimestamp());
		}
		for (ReadOption readOption : options.getReadOptions()) {
			logs.append(" with option: " + readOption);
		}
		if (options.hasIndex()) {
			logs.append(" secondary index: " + options.getIndex());
		}
	}

	private StringBuilder logColumns(String tableName, KeySet keys, Iterable<String> columns) {
		StringBuilder logSb = new StringBuilder("Executing read on table "
				+ tableName
				+ " with keys: "
				+ keys
				+ " and columns: ");
		StringJoiner sj = new StringJoiner(",");
		columns.forEach(col -> sj.add(col));
		logSb.append(sj.toString());
		return logSb;
	}

	@VisibleForTesting
	public ResultSet executeQuery(Statement statement, SpannerQueryOptions options) {
		ResultSet resultSet;
		if (options == null) {
			resultSet = getReadContext().executeQuery(statement);
		}
		else {
			resultSet = (options.hasTimestamp() ? getReadContext(options.getTimestamp())
					: getReadContext()).executeQuery(statement,
							options.getQueryOptions());
		}
		if (LOGGER.isDebugEnabled()) {
			String message;
			if (options == null) {
				message = "Executing query without additional options: " + statement;
			}
			else {
				StringBuilder logSb = new StringBuilder(
						"Executing query" + (options.hasTimestamp()
								? " at timestamp" + options.getTimestamp()
								: ""));
				for (QueryOption queryOption : options.getQueryOptions()) {
					logSb.append(" with option: " + queryOption);
				}
				logSb.append(" : " + statement);
				message = logSb.toString();
			}
			LOGGER.debug(message);
		}
		return resultSet;
	}

	protected <T, U> void applyMutationTwoArgs(BiFunction<T, U, Mutation> function,
			T arg1,
			U arg2) {
		Mutation mutation = function.apply(arg1, arg2);
		LOGGER.debug("Applying Mutation: " + mutation);
		this.databaseClient.write(Arrays.asList(mutation));
	}

	private <T> void applyMutationUsingEntity(Function<T, Mutation> function, T arg) {
		applyMutationTwoArgs((T t, Object unused) -> function.apply(t), arg, null);
	}
}<|MERGE_RESOLUTION|>--- conflicted
+++ resolved
@@ -130,7 +130,6 @@
 	public <T> List<T> query(Class<T> entityClass, String sql, List<String> tags,
 			Object[] params,
 			SpannerQueryOptions options) {
-<<<<<<< HEAD
 		String finalSql = sql;
 		boolean allowPartialRead = false;
 		if (options != null) {
@@ -140,9 +139,6 @@
 		return this.spannerConverter.mapToList(
 				executeQuery(SpannerStatementQueryExecutor
 						.buildStatementFromSqlWithArgs(finalSql, tags, params), options),
-=======
-		return this.spannerEntityProcessor.mapToList(executeQuery(statement, options),
->>>>>>> bfb4d9de
 				entityClass, Optional.empty(),
 				allowPartialRead);
 	}
