/*
 *  Copyright 2018 original author or authors.
 *
 *  Licensed under the Apache License, Version 2.0 (the "License");
 *  you may not use this file except in compliance with the License.
 *  You may obtain a copy of the License at
 *
 *       http://www.apache.org/licenses/LICENSE-2.0
 *
 *  Unless required by applicable law or agreed to in writing, software
 *  distributed under the License is distributed on an "AS IS" BASIS,
 *  WITHOUT WARRANTIES OR CONDITIONS OF ANY KIND, either express or implied.
 *  See the License for the specific language governing permissions and
 *  limitations under the License.
 */

package org.springframework.cloud.gcp.data.spanner.test.domain;

import java.util.List;

import com.google.cloud.spanner.Key;

import org.springframework.cloud.gcp.data.spanner.repository.SpannerRepository;
import org.springframework.cloud.gcp.data.spanner.repository.query.Query;
import org.springframework.data.domain.Pageable;
import org.springframework.data.repository.query.Param;

public interface TradeRepository extends SpannerRepository<Trade, Key> {

	List<Trade> findByTraderId(String traderId);

	int countByAction(String action);

	@Query("SELECT * FROM :org.springframework.cloud.gcp.data.spanner.test.domain.Trade:"
<<<<<<< HEAD
			+ " WHERE action=@action ORDER BY action desc")
=======
			+ " WHERE action=@action AND action=#{#action}")
>>>>>>> 68a0bc79
	List<Trade> annotatedTradesByAction(@Param("action") String action);

	List<TradeProjection> findByAction(String action);

	// The sort is defined in the query string here, but can be overriden by the Pageable
	// param.
	@Query("SELECT * FROM :org.springframework.cloud.gcp.data.spanner.test.domain.Trade:"
			+ " ORDER BY action DESC")
	List<Trade> sortedTrades(Pageable pageable);
}<|MERGE_RESOLUTION|>--- conflicted
+++ resolved
@@ -32,11 +32,7 @@
 	int countByAction(String action);
 
 	@Query("SELECT * FROM :org.springframework.cloud.gcp.data.spanner.test.domain.Trade:"
-<<<<<<< HEAD
-			+ " WHERE action=@action ORDER BY action desc")
-=======
-			+ " WHERE action=@action AND action=#{#action}")
->>>>>>> 68a0bc79
+			+ " WHERE action=@action AND action=#{#action} ORDER BY action desc")
 	List<Trade> annotatedTradesByAction(@Param("action") String action);
 
 	List<TradeProjection> findByAction(String action);
