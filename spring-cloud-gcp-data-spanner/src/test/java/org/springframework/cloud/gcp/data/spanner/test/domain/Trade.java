--- conflicted
+++ resolved
@@ -17,12 +17,9 @@
 package org.springframework.cloud.gcp.data.spanner.test.domain;
 
 import java.time.Instant;
-<<<<<<< HEAD
 import java.util.ArrayList;
 import java.util.List;
-=======
 import java.util.Date;
->>>>>>> fc3c3aed
 import java.util.Objects;
 import java.util.UUID;
 
@@ -85,22 +82,6 @@
 		return t;
 	}
 
-<<<<<<< HEAD
-=======
-	public static String createDDL(String tableName) {
-		return "CREATE TABLE " + tableName + "(" + "\tid STRING(128) NOT NULL,\n"
-				+ "\tage INT64,\n" + "\taction STRING(15),\n" + "\tprice FLOAT64,\n"
-				+ "\tshares FLOAT64,\n" + "\ttradeTime TIMESTAMP,\n"
-				+ "\ttradeDate DATE,\n"
-				+ "\tsymbol STRING(5),\n" + "\ttrader_id STRING(128),\n"
-				+ ") PRIMARY KEY (id, trader_id)";
-	}
-
-	public static String dropDDL(String tableName) {
-		return "DROP table " + tableName;
-	}
-
->>>>>>> fc3c3aed
 	@Override
 	public boolean equals(Object o) {
 		if (this == o) {
@@ -110,13 +91,7 @@
 			return false;
 		}
 		Trade trade = (Trade) o;
-<<<<<<< HEAD
 		return Objects.equals(this.id, trade.id) && Objects.equals(this.age, trade.age)
-=======
-
-		return Objects.equals(this.id, trade.id)
-				&& Objects.equals(this.age, trade.age)
->>>>>>> fc3c3aed
 				&& Objects.equals(this.action, trade.action)
 				&& Objects.equals(this.price, trade.price)
 				&& Objects.equals(this.shares, trade.shares)
@@ -132,12 +107,7 @@
 	@Override
 	public int hashCode() {
 		return Objects.hash(this.id, this.age, this.action, this.price, this.shares,
-<<<<<<< HEAD
-				this.symbol, this.tradeTime, this.traderId, this.executionTimes);
-=======
-				this.symbol, this.tradeTime, DateUtil.truncateTime(this.tradeDate),
-				this.traderId);
->>>>>>> fc3c3aed
+				this.symbol, this.tradeTime,  DateUtil.truncateTime(this.tradeDate),this.traderId, this.executionTimes);
 	}
 
 	public String getId() {
