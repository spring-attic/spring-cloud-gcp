/*
 *  Copyright 2018 original author or authors.
 *
 *  Licensed under the Apache License, Version 2.0 (the "License");
 *  you may not use this file except in compliance with the License.
 *  You may obtain a copy of the License at
 *
 *       http://www.apache.org/licenses/LICENSE-2.0
 *
 *  Unless required by applicable law or agreed to in writing, software
 *  distributed under the License is distributed on an "AS IS" BASIS,
 *  WITHOUT WARRANTIES OR CONDITIONS OF ANY KIND, either express or implied.
 *  See the License for the specific language governing permissions and
 *  limitations under the License.
 */

package org.springframework.cloud.gcp.data.spanner.core;

import java.util.ArrayList;
import java.util.Arrays;
import java.util.HashSet;
import java.util.List;
import java.util.Optional;
import java.util.Set;

import com.google.cloud.ByteArray;
import com.google.cloud.Timestamp;
import com.google.cloud.spanner.DatabaseClient;
import com.google.cloud.spanner.Key;
import com.google.cloud.spanner.KeySet;
import com.google.cloud.spanner.Mutation;
import com.google.cloud.spanner.Options.QueryOption;
import com.google.cloud.spanner.Options.ReadOption;
import com.google.cloud.spanner.ReadContext;
import com.google.cloud.spanner.ReadOnlyTransaction;
import com.google.cloud.spanner.ResultSet;
import com.google.cloud.spanner.Statement;
import com.google.cloud.spanner.TimestampBound;
import com.google.cloud.spanner.TransactionContext;
import com.google.cloud.spanner.TransactionRunner;
import com.google.cloud.spanner.TransactionRunner.TransactionCallable;
import com.google.common.collect.ImmutableList;
import org.junit.Before;
import org.junit.Test;

import org.springframework.cloud.gcp.data.spanner.core.convert.SpannerConverter;
import org.springframework.cloud.gcp.data.spanner.core.mapping.Column;
import org.springframework.cloud.gcp.data.spanner.core.mapping.ColumnInnerType;
import org.springframework.cloud.gcp.data.spanner.core.mapping.PrimaryKeyColumn;
import org.springframework.cloud.gcp.data.spanner.core.mapping.SpannerLazyList;
import org.springframework.cloud.gcp.data.spanner.core.mapping.SpannerMappingContext;
import org.springframework.cloud.gcp.data.spanner.core.mapping.Table;
import org.springframework.data.domain.Page;
import org.springframework.data.domain.Pageable;
import org.springframework.data.domain.Sort;
import org.springframework.data.domain.Sort.Order;

import static org.junit.Assert.assertEquals;
import static org.junit.Assert.assertFalse;
import static org.junit.Assert.assertNull;
import static org.junit.Assert.assertSame;
import static org.junit.Assert.assertTrue;
import static org.mockito.ArgumentMatchers.any;
import static org.mockito.ArgumentMatchers.eq;
import static org.mockito.ArgumentMatchers.isNull;
import static org.mockito.ArgumentMatchers.same;
import static org.mockito.Mockito.doAnswer;
import static org.mockito.Mockito.doReturn;
import static org.mockito.Mockito.mock;
import static org.mockito.Mockito.spy;
import static org.mockito.Mockito.times;
import static org.mockito.Mockito.verify;
import static org.mockito.Mockito.when;

/**
 * @author Chengyuan Zhao
 */
public class SpannerTemplateTests {

	private DatabaseClient databaseClient;

	private SpannerMappingContext mappingContext;

	private SpannerConverter spannerConverter;

	private SpannerMutationFactory mutationFactory;

	private ReadContext readContext;

	private SpannerTemplate spannerTemplate;

	@Before
	public void setUp() {
		this.databaseClient = mock(DatabaseClient.class);
		this.mappingContext = new SpannerMappingContext();
		this.spannerConverter = mock(SpannerConverter.class);
		this.mutationFactory = mock(SpannerMutationFactory.class);
		this.readContext = mock(ReadContext.class);
		when(this.databaseClient.singleUse()).thenReturn(this.readContext);
		this.spannerTemplate = new SpannerTemplate(this.databaseClient,
				this.mappingContext, this.spannerConverter, this.mutationFactory);
	}

	@Test
	public void readWriteTransactionTest() {

		TransactionRunner transactionRunner = mock(TransactionRunner.class);
		when(this.databaseClient.readWriteTransaction()).thenReturn(transactionRunner);

		TransactionContext transactionContext = mock(TransactionContext.class);

		when(transactionRunner.run(any())).thenAnswer(invocation -> {
			TransactionCallable transactionCallable = invocation.getArgument(0);
			return transactionCallable.run(transactionContext);
		});

		TestEntity t = new TestEntity();

		String finalResult = this.spannerTemplate
				.performReadWriteTransaction(spannerOperations -> {
					spannerOperations.findAll(TestEntity.class);
					spannerOperations.update(t);
					return "all done";
				});

		assertEquals("all done", finalResult);
		verify(transactionContext, times(1)).buffer((List<Mutation>) any());
		verify(transactionContext, times(1)).read(eq("custom_test_table"), any(), any());
	}

	@Test
	public void readOnlyTransactionTest() {

		ReadOnlyTransaction readOnlyTransaction = mock(ReadOnlyTransaction.class);
		when(this.databaseClient.readOnlyTransaction(
				eq(TimestampBound.ofReadTimestamp(Timestamp.ofTimeMicroseconds(333)))))
						.thenReturn(readOnlyTransaction);

		String finalResult = this.spannerTemplate
				.performReadOnlyTransaction(spannerOperations -> {
					List<TestEntity> items = spannerOperations.findAll(TestEntity.class);
					TestEntity item = spannerOperations.find(TestEntity.class,
							Key.of("key"));
					return "all done";
				}, new SpannerReadOptions()
						.setTimestamp(Timestamp.ofTimeMicroseconds(333)));

		assertEquals("all done", finalResult);
		verify(readOnlyTransaction, times(2)).read(eq("custom_test_table"), any(), any());
	}

	@Test(expected = IllegalArgumentException.class)
	public void nullDatabaseClientTest() {
		new SpannerTemplate(null, this.mappingContext, this.spannerConverter,
				this.mutationFactory);
	}

	@Test(expected = IllegalArgumentException.class)
	public void nullMappingContextTest() {
		new SpannerTemplate(this.databaseClient, null, this.spannerConverter,
				this.mutationFactory);
	}

	@Test(expected = IllegalArgumentException.class)
	public void nullObjectMapperTest() {
		new SpannerTemplate(this.databaseClient, this.mappingContext, null,
				this.mutationFactory);
	}

	@Test(expected = IllegalArgumentException.class)
	public void nullMutationFactoryTest() {
		new SpannerTemplate(this.databaseClient, this.mappingContext,
				this.spannerConverter,
				null);
	}

	@Test
	public void getMappingContextTest() {
		assertSame(this.mappingContext, this.spannerTemplate.getMappingContext());
	}

	@Test
	public void findSingleKeyNullTest() {
		when(this.readContext.read(any(), any(), any())).thenReturn(null);
		assertNull(this.spannerTemplate.find(TestEntity.class, Key.of("key")));
	}

	@Test
	public void findSingleKeyTest() {
		SpannerTemplate spyTemplate = spy(this.spannerTemplate);
		spyTemplate.find(TestEntity.class, Key.of("key"));
		verify(spyTemplate, times(1)).find(eq(TestEntity.class), eq(Key.of("key")),
				eq(null));
	}

	@Test
	public void findKeySetTest() {
		SpannerTemplate spyTemplate = spy(this.spannerTemplate);
		KeySet keys = KeySet.newBuilder().addKey(Key.of("key1")).addKey(Key.of("key2"))
				.build();
		spyTemplate.find(TestEntity.class, keys);
		verify(spyTemplate, times(1)).find(eq(TestEntity.class), same(keys), eq(null));
	}

	@Test
	public void findAllPageableNoOptionsTest() {
		SpannerTemplate spyTemplate = spy(this.spannerTemplate);
		Pageable page = mock(Pageable.class);
		doReturn(null).when(spyTemplate).findAll(eq(TestEntity.class), same(page),
				eq(null));
		spyTemplate.findAll(TestEntity.class, page);
		verify(spyTemplate, times(1)).findAll(eq(TestEntity.class), same(page), eq(null));
	}

	@Test
	public void findAllSortNoOptionsTest() {
		SpannerTemplate spyTemplate = spy(this.spannerTemplate);
		Sort sort = mock(Sort.class);
		spyTemplate.findAll(TestEntity.class, sort);
		verify(spyTemplate, times(1)).findAll(eq(TestEntity.class), same(sort), eq(null));
	}

	@Test
	public void findMultipleKeysTest() {
		ResultSet results = mock(ResultSet.class);
		ReadOption readOption = mock(ReadOption.class);
		SpannerReadOptions options = new SpannerReadOptions().addReadOption(readOption);
		KeySet keySet = KeySet.singleKey(Key.of("key"));
		when(this.readContext.read(any(), any(), any(), any())).thenReturn(results);
		this.spannerTemplate.find(TestEntity.class, keySet, options);
		verify(this.spannerConverter, times(1)).mapToList(same(results),
				eq(TestEntity.class));
		verify(this.readContext, times(1)).read(eq("custom_test_table"), same(keySet),
				any(), same(readOption));
	}

	@Test
	public void findMultipleKeysWithIndexTest() {
		ResultSet results = mock(ResultSet.class);
		ReadOption readOption = mock(ReadOption.class);
		SpannerReadOptions options = new SpannerReadOptions().addReadOption(readOption)
				.setIndex("index");
		KeySet keySet = KeySet.singleKey(Key.of("key"));
		when(this.readContext.readUsingIndex(any(), any(), any(), any(), any()))
				.thenReturn(results);
		this.spannerTemplate.find(TestEntity.class, keySet, options);
		verify(this.spannerConverter, times(1)).mapToList(same(results),
				eq(TestEntity.class));
		verify(this.readContext, times(1)).readUsingIndex(eq("custom_test_table"),
				eq("index"), same(keySet), any(), same(readOption));
	}

	@Test
	public void findByStatementTest() {
		ResultSet results = mock(ResultSet.class);
		QueryOption queryOption = mock(QueryOption.class);
		Statement statement = Statement.of("test");
		SpannerQueryOptions options = new SpannerQueryOptions()
				.addQueryOption(queryOption);
		when(this.readContext.executeQuery(any(), any())).thenReturn(results);
		this.spannerTemplate.find(TestEntity.class, statement, options);
		verify(this.spannerConverter, times(1)).mapToList(same(results),
				eq(TestEntity.class));
		verify(this.readContext, times(1)).executeQuery(same(statement),
				same(queryOption));
	}

	@Test
	public void findAllTest() {
		SpannerTemplate spyTemplate = spy(this.spannerTemplate);
		SpannerReadOptions options = new SpannerReadOptions();
		spyTemplate.findAll(TestEntity.class, options);
		verify(spyTemplate, times(1)).find(eq(TestEntity.class), eq(KeySet.all()),
				same(options));
	}

	@Test
	public void insertTest() {
		Mutation mutation = Mutation.newInsertBuilder("custom_test_table").build();
		TestEntity entity = new TestEntity();
		when(this.mutationFactory.insert(entity)).thenReturn(Arrays.asList(mutation));
		this.spannerTemplate.insert(entity);
		verify(this.databaseClient, times(1)).write(eq(Arrays.asList(mutation)));
	}

	@Test
	public void updateTest() {
		Mutation mutation = Mutation.newUpdateBuilder("custom_test_table").build();
		TestEntity entity = new TestEntity();
		when(this.mutationFactory.update(entity, null))
				.thenReturn(Arrays.asList(mutation));
		this.spannerTemplate.update(entity);
		verify(this.databaseClient, times(1)).write(eq(Arrays.asList(mutation)));
	}

	@Test
	public void updateColumnsArrayTest() {
		Mutation mutation = Mutation.newInsertOrUpdateBuilder("custom_test_table")
				.build();
		TestEntity entity = new TestEntity();
		when(this.mutationFactory.update(same(entity),
				eq(Optional.of(new HashSet<>(Arrays.asList(new String[] { "a", "b" }))))))
						.thenReturn(Arrays.asList(mutation));
		this.spannerTemplate.update(entity, "a", "b");
		verify(this.databaseClient, times(1)).write(eq(Arrays.asList(mutation)));
	}

	@Test
	public void updateColumnsSetTest() {
		Mutation mutation = Mutation.newInsertOrUpdateBuilder("custom_test_table")
				.build();
		TestEntity entity = new TestEntity();
		Set<String> cols = new HashSet<>(Arrays.asList(new String[] { "a", "b" }));
		when(this.mutationFactory.update(same(entity), eq(Optional.of(cols))))
				.thenReturn(Arrays.asList(mutation));
		this.spannerTemplate.update(entity, Optional.of(cols));
		verify(this.databaseClient, times(1)).write(eq(Arrays.asList(mutation)));
	}

	@Test
	public void upsertTest() {
		Mutation mutation = Mutation.newInsertOrUpdateBuilder("custom_test_table")
				.build();
		TestEntity entity = new TestEntity();
		when(this.mutationFactory.upsert(same(entity), isNull()))
				.thenReturn(Arrays.asList(mutation));
		this.spannerTemplate.upsert(entity);
		verify(this.databaseClient, times(1)).write(eq(Arrays.asList(mutation)));
	}

	@Test
	public void upsertColumnsArrayTest() {
		Mutation mutation = Mutation.newInsertOrUpdateBuilder("custom_test_table")
				.build();
		TestEntity entity = new TestEntity();
		when(this.mutationFactory.upsert(same(entity),
				eq(Optional.of(new HashSet<>(Arrays.asList(new String[] { "a", "b" }))))))
						.thenReturn(Arrays.asList(mutation));
		this.spannerTemplate.upsert(entity, "a", "b");
		verify(this.databaseClient, times(1)).write(eq(Arrays.asList(mutation)));
	}

	@Test
	public void upsertColumnsSetTest() {
		Mutation mutation = Mutation.newInsertOrUpdateBuilder("custom_test_table")
				.build();
		TestEntity entity = new TestEntity();
		Set<String> cols = new HashSet<>(Arrays.asList(new String[] { "a", "b" }));
		when(this.mutationFactory.upsert(same(entity), eq(Optional.of(cols))))
				.thenReturn(Arrays.asList(mutation));
		this.spannerTemplate.upsert(entity, Optional.of(cols));
		verify(this.databaseClient, times(1)).write(eq(Arrays.asList(mutation)));
	}

	@Test
	public void deleteByKeyTest() {
		Key key = Key.of("key");
		Mutation mutation = Mutation.delete("custom_test_table", key);
		when(this.mutationFactory.delete(eq(TestEntity.class), same(key)))
				.thenReturn(mutation);
		this.spannerTemplate.delete(TestEntity.class, key);
		verify(this.databaseClient, times(1)).write(eq(Arrays.asList(mutation)));
	}

	@Test
	public void deleteObjectTest() {
		Mutation mutation = Mutation.delete("custom_test_table", Key.of("key"));
		TestEntity entity = new TestEntity();
		when(this.mutationFactory.delete(entity)).thenReturn(mutation);
		this.spannerTemplate.delete(entity);
		verify(this.databaseClient, times(1)).write(eq(Arrays.asList(mutation)));
	}

	@Test
	public void deleteEntitiesTest() {
		Mutation mutation = Mutation.delete("custom_test_table", Key.of("key"));
		Iterable<TestEntity> entities = new ArrayList<TestEntity>();
		when(this.mutationFactory.delete(eq(TestEntity.class), same(entities)))
				.thenReturn(mutation);
		this.spannerTemplate.delete(TestEntity.class, entities);
		verify(this.databaseClient, times(1)).write(eq(Arrays.asList(mutation)));
	}

	@Test
	public void deleteKeysTest() {
		KeySet keys = KeySet.newBuilder().addKey(Key.of("key1")).addKey(Key.of("key2"))
				.build();
		Mutation mutation = Mutation.delete("custom_test_table", keys);
		when(this.mutationFactory.delete(eq(TestEntity.class), same(keys)))
				.thenReturn(mutation);
		this.spannerTemplate.delete(TestEntity.class, keys);
		verify(this.databaseClient, times(1)).write(eq(Arrays.asList(mutation)));
	}

	@Test
	public void countTest() {
		ResultSet results = mock(ResultSet.class);
		when(this.readContext
				.executeQuery(eq(Statement.of("select count(*) from custom_test_table"))))
						.thenReturn(results);
		this.spannerTemplate.count(TestEntity.class);
		verify(results, times(1)).next();
		verify(results, times(1)).getLong(eq(0));
		verify(results, times(1)).close();
	}

	@Test
	public void findAllSortWithLimitsOffsetTest() {
		SpannerTemplate spyTemplate = spy(this.spannerTemplate);
		SpannerQueryOptions queryOption = new SpannerQueryOptions().setLimit(3L)
				.setOffset(5L);
		Sort sort = Sort.by(Order.asc("id"), Order.desc("something"), Order.asc("other"));

		doAnswer(invocation -> {
			Statement statement = invocation.getArgument(1);
			assertEquals(
					"SELECT * FROM custom_test_table ORDER BY id ASC , "
							+ "custom_col DESC , other ASC LIMIT 3 OFFSET 5;",
					statement.getSql());
			return null;
		}).when(spyTemplate).find(eq(TestEntity.class), (Statement) any(), any());

		spyTemplate.findAll(TestEntity.class, sort, queryOption);
		verify(spyTemplate, times(1)).find(eq(TestEntity.class), (Statement) any(),
				any());
	}

	@Test
	public void findAllPageableTest() {
		SpannerTemplate spyTemplate = spy(this.spannerTemplate);
		Sort sort = mock(Sort.class);
		Pageable pageable = mock(Pageable.class);

		long offset = 5L;
		int limit = 3;
		long total = 9999;
		SpannerQueryOptions queryOption = new SpannerQueryOptions().setOffset(offset)
				.setLimit(limit);

		when(pageable.getOffset()).thenReturn(offset);
		when(pageable.getPageSize()).thenReturn(limit);
		when(pageable.getSort()).thenReturn(sort);

		TestEntity t1 = new TestEntity();
		t1.id = "a";
		TestEntity t2 = new TestEntity();
		t2.id = "b";
		TestEntity t3 = new TestEntity();
		t3.id = "c";

		List<TestEntity> items = new ArrayList<>();
		items.add(t1);
		items.add(t2);
		items.add(t3);

		doReturn(items).when(spyTemplate).findAll(eq(TestEntity.class), same(sort),
				same(queryOption));
		doReturn(total).when(spyTemplate).count(eq(TestEntity.class));

		Page page = spyTemplate.findAll(TestEntity.class, pageable, queryOption);
		assertEquals(limit, page.getPageable().getPageSize());
		assertEquals(total, page.getTotalElements());
		assertEquals("a", ((TestEntity) page.getContent().get(0)).id);
		assertEquals("b", ((TestEntity) page.getContent().get(1)).id);
		assertEquals("c", ((TestEntity) page.getContent().get(2)).id);
	}

<<<<<<< HEAD
	@Test
	public void resolveChildEntityTest() {
		ParentEntity p = new ParentEntity();
		p.id = "key";
		p.id2 = "key2";

		ChildEntity c = new ChildEntity();
		c.id = "key";
		c.id_2 = "key2";
		c.id3 = "key3";

		GrandChildEntity gc = new GrandChildEntity();
		gc.id = "key";
		gc.id_2 = "key2";
		gc.id3 = "key3";
		gc.id4 = "key4";

		when(this.spannerConverter.mapToList(any(), eq(ChildEntity.class)))
				.thenReturn(ImmutableList.of(c));
		when(this.spannerConverter.mapToList(any(), eq(GrandChildEntity.class)))
				.thenReturn(ImmutableList.of(gc));

		this.spannerTemplate.resolveChildEntity(p, null);

		assertSame(c, p.childEntity);
		assertTrue(p.childEntities instanceof SpannerLazyList);
		assertFalse(((SpannerLazyList) p.childEntities).hasBeenEvaluated());
		assertEquals(1, p.childEntities.size());
		assertTrue(((SpannerLazyList) p.childEntities).hasBeenEvaluated());
		assertSame(c, p.childEntities.get(0));

		assertSame(gc, p.childEntity.childEntity);
		assertTrue(p.childEntity.childEntities instanceof SpannerLazyList);
		assertFalse(((SpannerLazyList) p.childEntity.childEntities).hasBeenEvaluated());
		assertEquals(1, p.childEntity.childEntities.size());
		assertTrue(((SpannerLazyList) p.childEntity.childEntities).hasBeenEvaluated());
		assertSame(gc, p.childEntity.childEntities.get(0));
	}

	@Test
	public void getIdTest() {
		TestEntity t = new TestEntity();
		t.id = "aaa";
		t.id2 = 3L;
		assertEquals(Key.newBuilder().append(t.id).append(t.id2).build(),
				this.spannerTemplate.getId(t));
	}

=======
>>>>>>> 26edcf2e
	@Table(name = "custom_test_table")
	private static class TestEntity {
		@PrimaryKeyColumn(keyOrder = 1)
		String id;

		@PrimaryKeyColumn(keyOrder = 2)
		long id2;

		@Column(name = "custom_col")
		String something;

		@Column(name = "")
		String other;

		ByteArray bytes;

		@ColumnInnerType(innerType = ByteArray.class)
		List<ByteArray> bytesList;

		@ColumnInnerType(innerType = Integer.class)
		List<Integer> integerList;

		double[] doubles;
	}

	@Table(name = "parent_test_table")
	private static class ParentEntity {
		@PrimaryKeyColumn(keyOrder = 1)
		String id;

		@PrimaryKeyColumn(keyOrder = 2)
		@Column(name = "id_2")
		String id2;

		@Column(name = "custom_col")
		String something;

		@Column(name = "")
		String other;

		ChildEntity childEntity;

		@ColumnInnerType(innerType = ChildEntity.class)
		List<ChildEntity> childEntities;
	}

	@Table(name = "child_test_table")
	private static class ChildEntity {
		@PrimaryKeyColumn(keyOrder = 1)
		String id;

		@PrimaryKeyColumn(keyOrder = 2)
		String id_2;

		@PrimaryKeyColumn(keyOrder = 3)
		String id3;

		GrandChildEntity childEntity;

		@ColumnInnerType(innerType = GrandChildEntity.class)
		List<GrandChildEntity> childEntities;
	}

	@Table(name = "grand_child_test_table")
	private static class GrandChildEntity {
		@PrimaryKeyColumn(keyOrder = 1)
		String id;

		@PrimaryKeyColumn(keyOrder = 2)
		String id_2;

		@PrimaryKeyColumn(keyOrder = 3)
		String id3;

		@PrimaryKeyColumn(keyOrder = 4)
		String id4;
	}
}<|MERGE_RESOLUTION|>--- conflicted
+++ resolved
@@ -465,7 +465,6 @@
 		assertEquals("c", ((TestEntity) page.getContent().get(2)).id);
 	}
 
-<<<<<<< HEAD
 	@Test
 	public void resolveChildEntityTest() {
 		ParentEntity p = new ParentEntity();
@@ -505,17 +504,6 @@
 		assertSame(gc, p.childEntity.childEntities.get(0));
 	}
 
-	@Test
-	public void getIdTest() {
-		TestEntity t = new TestEntity();
-		t.id = "aaa";
-		t.id2 = 3L;
-		assertEquals(Key.newBuilder().append(t.id).append(t.id2).build(),
-				this.spannerTemplate.getId(t));
-	}
-
-=======
->>>>>>> 26edcf2e
 	@Table(name = "custom_test_table")
 	private static class TestEntity {
 		@PrimaryKeyColumn(keyOrder = 1)
