/*
 *  Copyright 2018 original author or authors.
 *
 *  Licensed under the Apache License, Version 2.0 (the "License");
 *  you may not use this file except in compliance with the License.
 *  You may obtain a copy of the License at
 *
 *       http://www.apache.org/licenses/LICENSE-2.0
 *
 *  Unless required by applicable law or agreed to in writing, software
 *  distributed under the License is distributed on an "AS IS" BASIS,
 *  WITHOUT WARRANTIES OR CONDITIONS OF ANY KIND, either express or implied.
 *  See the License for the specific language governing permissions and
 *  limitations under the License.
 */

package org.springframework.cloud.gcp.data.spanner.core.convert;

import java.util.Arrays;

import com.google.cloud.ByteArray;
import com.google.cloud.Date;
import com.google.cloud.Timestamp;
import com.google.cloud.spanner.Struct;
import com.google.cloud.spanner.Type;
import com.google.cloud.spanner.Type.StructField;
import com.google.cloud.spanner.Value;
import com.google.common.collect.ImmutableList;
import org.junit.Before;
import org.junit.Test;

import org.springframework.cloud.gcp.data.spanner.core.convert.TestEntities.FaultyTestEntity;
import org.springframework.cloud.gcp.data.spanner.core.convert.TestEntities.OuterTestEntity;
import org.springframework.cloud.gcp.data.spanner.core.convert.TestEntities.OuterTestEntityFlat;
import org.springframework.cloud.gcp.data.spanner.core.convert.TestEntities.OuterTestEntityFlatFaulty;
import org.springframework.cloud.gcp.data.spanner.core.convert.TestEntities.OuterTestHoldingStructEntity;
import org.springframework.cloud.gcp.data.spanner.core.convert.TestEntities.OuterTestHoldingStructsEntity;
import org.springframework.cloud.gcp.data.spanner.core.convert.TestEntities.TestEntity;
import org.springframework.cloud.gcp.data.spanner.core.mapping.SpannerDataException;
import org.springframework.cloud.gcp.data.spanner.core.mapping.SpannerMappingContext;
import org.springframework.core.convert.ConversionFailedException;
import org.springframework.core.convert.converter.Converter;
import org.springframework.lang.Nullable;

import static org.hamcrest.Matchers.is;
import static org.junit.Assert.assertEquals;
import static org.junit.Assert.assertThat;
import static org.mockito.Mockito.mock;
import static org.mockito.Mockito.times;
import static org.mockito.Mockito.verify;
import static org.mockito.Mockito.when;

/**
 * @author Chengyuan Zhao
 * @author Balint Pato
 */
public class ConverterAwareMappingSpannerEntityReaderTest {

	private SpannerEntityReader spannerEntityReader;

	private SpannerReadConverter spannerReadConverter;

	@Before
	public void setup() {
		this.spannerReadConverter = new SpannerReadConverter();
		this.spannerEntityReader = new ConverterAwareMappingSpannerEntityReader(
				new SpannerMappingContext(),
				this.spannerReadConverter);
	}

	@Test
	public void readNestedStructTest() {
		Struct innerStruct = Struct.newBuilder()
				.set("value").to(Value.string("inner-value")).build();
		Struct outerStruct = Struct.newBuilder()
				.set("id").to(Value.string("key1")).set("innerTestEntities")
				.toStructArray(Type.struct(StructField.of("value", Type.string())),
						ImmutableList.of(innerStruct))
				.build();

		OuterTestEntity result = this.spannerEntityReader.read(OuterTestEntity.class,
				outerStruct);
		assertEquals("key1", result.id);
		assertEquals(1, result.innerTestEntities.size());
		assertEquals("inner-value", result.innerTestEntities.get(0).value);
	}

	@Test
	public void readNestedStructsAsStructsTest() {
		Struct innerStruct = Struct.newBuilder().set("value").to(Value.string("inner-value"))
				.build();
		Struct outerStruct = Struct.newBuilder().set("id").to(Value.string("key1"))
				.set("innerStructs")
				.toStructArray(Type.struct(StructField.of("value", Type.string())),
						ImmutableList.of(innerStruct))
				.build();

		OuterTestHoldingStructsEntity result = this.spannerEntityReader
				.read(OuterTestHoldingStructsEntity.class, outerStruct);
		assertEquals("key1", result.id);
		assertEquals(1, result.innerStructs.size());
		assertEquals("inner-value", result.innerStructs.get(0).getString("value"));
	}

	@Test
	public void readNestedStructAsStructTest() {
		Struct innerStruct = Struct.newBuilder().set("value").to(Value.string("inner-value"))
				.build();
		Struct outerStruct = Struct.newBuilder().set("id").to(Value.string("key1"))
				.set("innerStruct").to(innerStruct).build();

		OuterTestHoldingStructEntity result = this.spannerEntityReader
				.read(OuterTestHoldingStructEntity.class, outerStruct);
		assertEquals("key1", result.id);
		assertEquals("inner-value", result.innerStruct.getString("value"));
	}

	@Test(expected = SpannerDataException.class)
	public void readArraySingularMismatchTest() {
		Struct rowStruct = Struct.newBuilder().set("id").to(Value.string("key1"))
				.set("innerTestEntities").to(Value.int64(3)).build();
		this.spannerEntityReader.read(OuterTestEntity.class, rowStruct);
	}

	@Test(expected = SpannerDataException.class)
	public void readSingularArrayMismatchTest() {
		Struct colStruct = Struct.newBuilder().set("string_col").to(Value.string("value"))
				.build();
		Struct rowStruct = Struct.newBuilder().set("id").to(Value.string("key1"))
				.set("innerLengths")
				.toStructArray(Type.struct(StructField.of("string_col", Type.string())),
						ImmutableList.of(colStruct))
				.build();

		new ConverterAwareMappingSpannerEntityReader(
				new SpannerMappingContext(),
				new SpannerReadConverter(Arrays.asList(new Converter<Struct, Integer>() {
					@Nullable
					@Override
					public Integer convert(Struct source) {
						return source.getString("string_col").length();
					}
				}))).read(OuterTestEntityFlatFaulty.class, rowStruct);
	}

	@Test
	public void readConvertedNestedStructTest() {
		Struct colStruct = Struct.newBuilder().set("string_col").to(Value.string("value"))
				.build();
		Struct rowStruct = Struct.newBuilder().set("id").to(Value.string("key1"))
				.set("innerLengths")
				.toStructArray(Type.struct(StructField.of("string_col", Type.string())),
						ImmutableList.of(colStruct))
				.build();

		OuterTestEntityFlat result = new ConverterAwareMappingSpannerEntityReader(
				new SpannerMappingContext(),
				new SpannerReadConverter(Arrays.asList(new Converter<Struct, Integer>() {
					@Nullable
					@Override
					public Integer convert(Struct source) {
						return source.getString("string_col").length();
					}
				}))).read(OuterTestEntityFlat.class, rowStruct);
		assertEquals("key1", result.id);
		assertEquals(1, result.innerLengths.size());
		assertEquals((Integer) 5, result.innerLengths.get(0));
	}

	@Test(expected = SpannerDataException.class)
	public void readNotFoundColumnTest() {
		Struct struct = Struct.newBuilder()
				.set("id").to(Value.string("key1")).set("custom_col")
				.to(Value.string("string1")).set("booleanField").to(Value.bool(true))
				.set("longField").to(Value.int64(3L)).set("doubleArray")
				.to(Value.float64Array(new double[] { 3.33, 3.33, 3.33 }))
				.set("dateField").to(Value.date(Date.fromYearMonthDay(2018, 11, 22)))
				.set("timestampField")
				.to(Value.timestamp(Timestamp.ofTimeMicroseconds(333))).set("bytes")
				.to(Value.bytes(ByteArray.copyFrom("string1"))).build();

		this.spannerEntityReader.read(TestEntity.class, struct);
	}

	@Test(expected = ConversionFailedException.class)
	public void readUnconvertableValueTest() {
		Struct struct = Struct.newBuilder()
<<<<<<< HEAD
				.add("id", Value.string("key1"))
				.add("id2", Value.string("key2"))
				.add("id3", Value.string("key3"))
				.add("id4", Value.string("key4"))
				.add("intField2", Value.int64(333L))
				.add("custom_col", Value.string("string1"))
				.add("booleanField", Value.bool(true)).add("longField", Value.int64(3L))
				.add("doubleField", Value.string("UNCONVERTABLE VALUE"))
				.add("doubleArray", Value.float64Array(new double[] { 3.33, 3.33, 3.33 }))
				.add("dateField", Value.date(Date.fromYearMonthDay(2018, 11, 22)))
				.add("timestampField", Value.timestamp(Timestamp.ofTimeMicroseconds(333)))
				.add("bytes", Value.bytes(ByteArray.copyFrom("string1"))).build();
=======
				.set("id").to(Value.string("key1")).set("custom_col")
				.to(Value.string("string1")).set("booleanField").to(Value.bool(true))
				.set("longField").to(Value.int64(3L)).set("doubleField")
				.to(Value.string("UNCONVERTABLE VALUE")).set("doubleArray")
				.to(Value.float64Array(new double[] { 3.33, 3.33, 3.33 }))
				.set("dateField").to(Value.date(Date.fromYearMonthDay(2018, 11, 22)))
				.set("timestampField")
				.to(Value.timestamp(Timestamp.ofTimeMicroseconds(333))).set("bytes")
				.to(Value.bytes(ByteArray.copyFrom("string1"))).build();
>>>>>>> 3e994ce7

		this.spannerEntityReader.read(TestEntity.class, struct);
	}

	@Test(expected = SpannerDataException.class)
	public void readUnmatachableTypesTest() {
		Struct struct = Struct.newBuilder()
				.set("fieldWithUnsupportedType").to(Value.string("key1")).build();
		this.spannerEntityReader.read(FaultyTestEntity.class, struct);
	}

	@Test
	public void shouldReadEntityWithNoDefaultConstructor() {
		Struct row = Struct.newBuilder()
				.set("id").to(Value.string("1234")).build();
		TestEntities.SimpleConstructorTester result = this.spannerEntityReader
				.read(TestEntities.SimpleConstructorTester.class, row);

		assertThat(result.id, is("1234"));
	}

	@Test
	public void readNestedStructWithConstructor() {
		Struct innerStruct = Struct.newBuilder().set("value").to(Value.string("value"))
				.build();
		Struct outerStruct = Struct.newBuilder().set("id").to(Value.string("key1"))
				.set("innerTestEntities")
				.toStructArray(Type.struct(StructField.of("value", Type.string())),
						ImmutableList.of(innerStruct))
				.build();

		TestEntities.OuterTestEntityWithConstructor result = this.spannerEntityReader
				.read(TestEntities.OuterTestEntityWithConstructor.class, outerStruct);
		assertEquals("key1", result.id);
		assertEquals(1, result.innerTestEntities.size());
		assertEquals("value", result.innerTestEntities.get(0).value);
	}

	@Test
	public void testPartialConstructor() {
		Struct struct = Struct.newBuilder()
				.set("id").to(Value.string("key1")).set("custom_col")
				.to(Value.string("string1")).set("booleanField").to(Value.bool(true))
				.set("longField").to(Value.int64(3L)).set("doubleField")
				.to(Value.float64(3.14)).build();

		this.spannerEntityReader.read(TestEntities.PartialConstructor.class, struct);
	}

	@Test
	public void ensureConstructorArgsAreReadOnce() {
		Struct row = mock(Struct.class);
		when(row.getString("id")).thenReturn("1234");
		when(row.getType()).thenReturn(Type.struct(ImmutableList.of(Type.StructField.of("id", Type.string()))));
		when(row.getColumnType("id")).thenReturn(Type.string());

		TestEntities.SimpleConstructorTester result = this.spannerEntityReader
				.read(TestEntities.SimpleConstructorTester.class, row);

		assertThat(result.id, is("1234"));
		verify(row, times(1)).getString("id");
	}

	@Test(expected = SpannerDataException.class)
	public void testPartialConstructorWithNotEnoughArgs() {
		Struct struct = Struct.newBuilder()
				.set("id").to(Value.string("key1")).set("booleanField")
				.to(Value.bool(true)).set("longField").to(Value.int64(3L))
				.set("doubleField").to(Value.float64(3.14)).build();

		this.spannerEntityReader.read(TestEntities.PartialConstructor.class, struct);
	}

	@Test(expected = SpannerDataException.class)
	public void zeroArgsListShouldThrowError() {
		Struct struct = Struct.newBuilder()
				.set("zeroArgsListOfObjects")
				.to(Value.stringArray(ImmutableList.of("hello", "world"))).build();
		this.spannerEntityReader
				.read(TestEntities.TestEntityWithListWithZeroTypeArgs.class, struct);
	}

}<|MERGE_RESOLUTION|>--- conflicted
+++ resolved
@@ -185,21 +185,11 @@
 	@Test(expected = ConversionFailedException.class)
 	public void readUnconvertableValueTest() {
 		Struct struct = Struct.newBuilder()
-<<<<<<< HEAD
-				.add("id", Value.string("key1"))
-				.add("id2", Value.string("key2"))
-				.add("id3", Value.string("key3"))
-				.add("id4", Value.string("key4"))
-				.add("intField2", Value.int64(333L))
-				.add("custom_col", Value.string("string1"))
-				.add("booleanField", Value.bool(true)).add("longField", Value.int64(3L))
-				.add("doubleField", Value.string("UNCONVERTABLE VALUE"))
-				.add("doubleArray", Value.float64Array(new double[] { 3.33, 3.33, 3.33 }))
-				.add("dateField", Value.date(Date.fromYearMonthDay(2018, 11, 22)))
-				.add("timestampField", Value.timestamp(Timestamp.ofTimeMicroseconds(333)))
-				.add("bytes", Value.bytes(ByteArray.copyFrom("string1"))).build();
-=======
-				.set("id").to(Value.string("key1")).set("custom_col")
+				.set("id").to(Value.string("key1"))
+        .set("id2").to( Value.string("key2"))
+        .set("id3").to( Value.string("key3"))
+        .set("id4").to( Value.string("key4"))
+        .set("intField2").to( Value.int64(333L)).set("custom_col")
 				.to(Value.string("string1")).set("booleanField").to(Value.bool(true))
 				.set("longField").to(Value.int64(3L)).set("doubleField")
 				.to(Value.string("UNCONVERTABLE VALUE")).set("doubleArray")
@@ -208,7 +198,6 @@
 				.set("timestampField")
 				.to(Value.timestamp(Timestamp.ofTimeMicroseconds(333))).set("bytes")
 				.to(Value.bytes(ByteArray.copyFrom("string1"))).build();
->>>>>>> 3e994ce7
 
 		this.spannerEntityReader.read(TestEntity.class, struct);
 	}
