--- conflicted
+++ resolved
@@ -86,7 +86,6 @@
 				<version>1.0.4</version>
 			</dependency>
 
-<<<<<<< HEAD
 			<dependency>
 				<groupId>mysql</groupId>
 				<artifactId>mysql-connector-java</artifactId>
@@ -105,15 +104,12 @@
 				<version>42.1.1</version>
 			</dependency>
 
-			<!--Starters-->
-=======
 			<!-- spring-cloud-gcp-starter-config -->
 			<dependency>
 				<groupId>org.springframework.cloud</groupId>
 				<artifactId>spring-cloud-context</artifactId>
 				<version>${spring-cloud-context.version}</version>
 			</dependency>
->>>>>>> b8481506
 
 			<!--Starters-->
 			<dependency>
