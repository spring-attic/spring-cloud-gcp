--- conflicted
+++ resolved
@@ -84,6 +84,11 @@
 				<artifactId>spring-cloud-gcp-starter-trace</artifactId>
 				<version>${project.version}</version>
 			</dependency>
+			<dependency>
+				<groupId>org.springframework.cloud</groupId>
+				<artifactId>spring-cloud-gcp-starter-logging</artifactId>
+				<version>${project.version}</version>
+			</dependency>
 
 			<dependency>
 				<groupId>com.google.cloud.trace.v1</groupId>
@@ -124,59 +129,6 @@
 				<version>1.0.4</version>
 			</dependency>
 
-<<<<<<< HEAD
-=======
-			<dependency>
-				<groupId>org.postgresql</groupId>
-				<artifactId>postgresql</artifactId>
-				<version>42.1.1</version>
-			</dependency>
-
-			<!-- spring-cloud-gcp-starter-config -->
-			<dependency>
-				<groupId>org.springframework.cloud</groupId>
-				<artifactId>spring-cloud-context</artifactId>
-				<version>${spring-cloud-context.version}</version>
-			</dependency>
-
-			<!--Starters-->
-			<dependency>
-				<groupId>org.springframework.cloud</groupId>
-				<artifactId>spring-cloud-gcp-starter-core</artifactId>
-				<version>${project.version}</version>
-			</dependency>
-			<dependency>
-				<groupId>org.springframework.cloud</groupId>
-				<artifactId>spring-cloud-gcp-starter-pubsub</artifactId>
-				<version>${project.version}</version>
-			</dependency>
-			<dependency>
-				<groupId>org.springframework.cloud</groupId>
-				<artifactId>spring-cloud-gcp-starter-storage</artifactId>
-				<version>${project.version}</version>
-			</dependency>
-			<dependency>
-				<groupId>org.springframework.cloud</groupId>
-				<artifactId>spring-cloud-gcp-starter-sql</artifactId>
-				<version>${project.version}</version>
-			</dependency>
-			<dependency>
-				<groupId>org.springframework.cloud</groupId>
-				<artifactId>spring-cloud-gcp-starter-config</artifactId>
-				<version>${project.version}</version>
-			</dependency>
-			<dependency>
-				<groupId>org.springframework.cloud</groupId>
-				<artifactId>spring-cloud-gcp-starter-trace</artifactId>
-				<version>${project.version}</version>
-			</dependency>
-			<dependency>
-				<groupId>org.springframework.cloud</groupId>
-				<artifactId>spring-cloud-gcp-starter-logging</artifactId>
-				<version>${project.version}</version>
-			</dependency>
-
->>>>>>> dd8622b3
 			<!--google-cloud-java BOM-->
 			<dependency>
 				<groupId>com.google.cloud</groupId>
@@ -185,7 +137,6 @@
 				<type>pom</type>
 				<scope>import</scope>
 			</dependency>
-<<<<<<< HEAD
 
 			<!-- spring-cloud-gcp-starter-core -->
 			<dependency>
@@ -198,14 +149,14 @@
 						<artifactId>guava</artifactId>
 					</exclusion>
 				</exclusions>
-=======
+			</dependency>
+    
 			<!-- google-cloud-logging-logback is not in the google-cloud-java BOM yet -->
 			<!-- See: https://github.com/GoogleCloudPlatform/google-cloud-java/issues/2745 -->
 			<dependency>
 				<groupId>com.google.cloud</groupId>
 				<artifactId>google-cloud-logging-logback</artifactId>
 				<version>0.32.0-alpha</version>
->>>>>>> dd8622b3
 			</dependency>
 		</dependencies>
 	</dependencyManagement>
