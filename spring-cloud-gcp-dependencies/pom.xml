--- conflicted
+++ resolved
@@ -20,12 +20,9 @@
 		<google-cloud-pubsub.version>0.20.1-beta</google-cloud-pubsub.version>
 		<google-cloud-trace.version>0.20.1-alpha</google-cloud-trace.version>
 		<google-cloud-storage.version>1.2.1</google-cloud-storage.version>
-<<<<<<< HEAD
+		<spring-cloud-context.version>1.2.3.RELEASE</spring-cloud-context.version>
 		<cloud-trace-java.version>0.4.0</cloud-trace-java.version>
 		<spring-cloud-sleuth.version>1.3.0.M1</spring-cloud-sleuth.version>
-=======
-		<spring-cloud-context.version>1.2.3.RELEASE</spring-cloud-context.version>
->>>>>>> b8481506
 	</properties>
 
 	<dependencyManagement>
@@ -128,7 +125,6 @@
 
 			<!-- spring-cloud-gcp-starter-sql -->
 			<dependency>
-<<<<<<< HEAD
 				<groupId>com.google.apis</groupId>
 				<artifactId>google-api-services-sqladmin</artifactId>
 				<version>v1beta4-rev45-1.22.0</version>
@@ -141,8 +137,6 @@
 			</dependency>
 
 			<dependency>
-=======
->>>>>>> b8481506
 				<groupId>com.google.cloud.sql</groupId>
 				<artifactId>mysql-socket-factory</artifactId>
 				<version>1.0.4</version>
@@ -178,11 +172,12 @@
 			</dependency>
 			<dependency>
 				<groupId>org.springframework.cloud</groupId>
-<<<<<<< HEAD
+				<artifactId>spring-cloud-gcp-starter-config</artifactId>
+				<version>${project.version}</version>
+			</dependency>
+			<dependency>
+				<groupId>org.springframework.cloud</groupId>
 				<artifactId>spring-cloud-gcp-starter-trace</artifactId>
-=======
-				<artifactId>spring-cloud-gcp-starter-config</artifactId>
->>>>>>> b8481506
 				<version>${project.version}</version>
 			</dependency>
 		</dependencies>
