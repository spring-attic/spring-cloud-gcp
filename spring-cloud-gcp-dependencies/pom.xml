--- conflicted
+++ resolved
@@ -75,11 +75,12 @@
 			</dependency>
 			<dependency>
 				<groupId>org.springframework.cloud</groupId>
-<<<<<<< HEAD
+				<artifactId>spring-cloud-gcp-security-iap</artifactId>
+				<version>${project.version}</version>
+			</dependency>
+			<dependency>
+				<groupId>org.springframework.cloud</groupId>
 				<artifactId>spring-cloud-gcp-vision</artifactId>
-=======
-				<artifactId>spring-cloud-gcp-security-iap</artifactId>
->>>>>>> 75ac72c8
 				<version>${project.version}</version>
 			</dependency>
 
