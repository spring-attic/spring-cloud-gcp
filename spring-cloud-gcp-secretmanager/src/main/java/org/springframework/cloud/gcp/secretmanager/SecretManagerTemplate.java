/*
 * Copyright 2017-2020 the original author or authors.
 *
 * Licensed under the Apache License, Version 2.0 (the "License");
 * you may not use this file except in compliance with the License.
 * You may obtain a copy of the License at
 *
 *      https://www.apache.org/licenses/LICENSE-2.0
 *
 * Unless required by applicable law or agreed to in writing, software
 * distributed under the License is distributed on an "AS IS" BASIS,
 * WITHOUT WARRANTIES OR CONDITIONS OF ANY KIND, either express or implied.
 * See the License for the specific language governing permissions and
 * limitations under the License.
 */

package org.springframework.cloud.gcp.secretmanager;

import com.google.api.gax.rpc.NotFoundException;
import com.google.cloud.secretmanager.v1beta1.AccessSecretVersionResponse;
import com.google.cloud.secretmanager.v1beta1.AddSecretVersionRequest;
import com.google.cloud.secretmanager.v1beta1.CreateSecretRequest;
import com.google.cloud.secretmanager.v1beta1.DeleteSecretRequest;
import com.google.cloud.secretmanager.v1beta1.ProjectName;
import com.google.cloud.secretmanager.v1beta1.Replication;
import com.google.cloud.secretmanager.v1beta1.Secret;
import com.google.cloud.secretmanager.v1beta1.SecretManagerServiceClient;
import com.google.cloud.secretmanager.v1beta1.SecretName;
import com.google.cloud.secretmanager.v1beta1.SecretPayload;
import com.google.cloud.secretmanager.v1beta1.SecretVersionName;
import com.google.protobuf.ByteString;

import org.springframework.cloud.gcp.core.GcpProjectIdProvider;

/**
 * Offers convenience methods for performing common operations on Secret Manager including
 * creating and reading secrets.
 *
 * @author Daniel Zou
 * @since 1.2.2
 */
public class SecretManagerTemplate implements SecretManagerOperations {

	/**
	 * Default value for the latest version of the secret.
	 */
	public static final String LATEST_VERSION = "latest";

	private final SecretManagerServiceClient secretManagerServiceClient;

	private final GcpProjectIdProvider projectIdProvider;

	public SecretManagerTemplate(
			SecretManagerServiceClient secretManagerServiceClient,
			GcpProjectIdProvider projectIdProvider) {
		this.secretManagerServiceClient = secretManagerServiceClient;
		this.projectIdProvider = projectIdProvider;
	}

	@Override
	public void createSecret(String secretId, String payload) {
		createNewSecretVersion(secretId, ByteString.copyFromUtf8(payload), projectIdProvider.getProjectId());
	}

	@Override
	public void createSecret(String secretId, byte[] payload) {
		createNewSecretVersion(secretId, ByteString.copyFrom(payload), projectIdProvider.getProjectId());
	}

	@Override
	public void createSecret(String secretId, byte[] payload, String projectId) {
		createNewSecretVersion(secretId, ByteString.copyFrom(payload), projectId);
	}


	@Override
	public String getSecretString(String secretIdentifier) {
		return getSecretByteString(secretIdentifier).toStringUtf8();
	}

	@Override
	public byte[] getSecretBytes(String secretIdentifier) {
		return getSecretByteString(secretIdentifier).toByteArray();
	}

	@Override
	public boolean secretExists(String secretId) {
		return secretExists(secretId, this.projectIdProvider.getProjectId());
	}

	@Override
	public boolean secretExists(String secretId, String projectId) {
		SecretName secretName = SecretName.of(projectId, secretId);
		try {
			this.secretManagerServiceClient.getSecret(secretName);
		}
		catch (NotFoundException ex) {
			return false;
		}

		return true;
	}

	@Override
<<<<<<< HEAD
	public void disableSecretVersion(String secretId, String version) {
		disableSecretVersion(secretId, this.projectIdProvider.getProjectId(), version);
	}

	@Override
	public void disableSecretVersion(String secretId, String projectId, String version) {
=======
	public void enableSecretVersion(String secretId, String version) {
		enableSecretVersion(secretId, this.projectIdProvider.getProjectId(), version);
	}

	@Override
	public void enableSecretVersion(String secretId, String projectId, String version) {
>>>>>>> e6e19c1d
		SecretVersionName secretVersionName = SecretVersionName.newBuilder()
				.setProject(projectId)
				.setSecret(secretId)
				.setSecretVersion(version)
				.build();
<<<<<<< HEAD
		this.secretManagerServiceClient.disableSecretVersion(secretVersionName);
=======
		this.secretManagerServiceClient.enableSecretVersion(secretVersionName);
>>>>>>> e6e19c1d
	}

	@Override
	public void deleteSecret(String secretId) {
		deleteSecret(secretId, this.projectIdProvider.getProjectId());
	}

	@Override
	public void deleteSecret(String secretId, String projectId) {
		SecretName name = SecretName.of(projectId, secretId);
		DeleteSecretRequest request = DeleteSecretRequest.newBuilder()
				.setName(name.toString())
				.build();
		this.secretManagerServiceClient.deleteSecret(request);
	}

	@Override
	public void deleteSecretVersion(String secretId, String projectId, String version) {
		SecretVersionName secretVersionName = SecretVersionName.newBuilder()
				.setProject(projectId)
				.setSecret(secretId)
				.setSecretVersion(version)
				.build();
		this.secretManagerServiceClient.destroySecretVersion(secretVersionName);
	}

	ByteString getSecretByteString(String secretIdentifier) {
		SecretVersionName secretVersionName =
				SecretManagerPropertyUtils.getSecretVersionName(secretIdentifier, projectIdProvider);

		if (secretVersionName == null) {
			secretVersionName = getDefaultSecretVersionName(secretIdentifier);
		}

		return getSecretByteString(secretVersionName);
	}

	ByteString getSecretByteString(SecretVersionName secretVersionName) {
		AccessSecretVersionResponse response =
				secretManagerServiceClient.accessSecretVersion(secretVersionName);
		return response.getPayload().getData();
	}

	/**
	 * Create a new version of the secret with the specified payload under a {@link Secret}.
	 * Will also create the parent secret if it does not already exist.
	 */
	private void createNewSecretVersion(String secretId, ByteString payload, String projectId) {
		if (!secretExists(secretId, projectId)) {
			createSecretInternal(secretId, projectId);
		}

		SecretName name = SecretName.of(projectId, secretId);
		AddSecretVersionRequest payloadRequest = AddSecretVersionRequest.newBuilder()
				.setParent(name.toString())
				.setPayload(SecretPayload.newBuilder().setData(payload))
				.build();
		secretManagerServiceClient.addSecretVersion(payloadRequest);
	}

	/**
	 * Creates a new secret for the GCP Project.
	 *
	 * <p>
	 * Note that the {@link Secret} object does not contain the secret payload. You must
	 * create versions of the secret which stores the payload of the secret.
	 */
	private void createSecretInternal(String secretId, String projectId) {
		ProjectName projectName = ProjectName.of(projectId);

		Secret secret = Secret.newBuilder()
				.setReplication(
						Replication.newBuilder().setAutomatic(
								Replication.Automatic.getDefaultInstance()))
				.build();
		CreateSecretRequest request = CreateSecretRequest.newBuilder()
				.setParent(projectName.toString())
				.setSecretId(secretId)
				.setSecret(secret)
				.build();
		this.secretManagerServiceClient.createSecret(request);
	}

	private SecretVersionName getDefaultSecretVersionName(String secretId) {
		return SecretVersionName.newBuilder()
				.setProject(this.projectIdProvider.getProjectId())
				.setSecret(secretId)
				.setSecretVersion(LATEST_VERSION)
				.build();
	}
}<|MERGE_RESOLUTION|>--- conflicted
+++ resolved
@@ -102,31 +102,33 @@
 	}
 
 	@Override
-<<<<<<< HEAD
 	public void disableSecretVersion(String secretId, String version) {
 		disableSecretVersion(secretId, this.projectIdProvider.getProjectId(), version);
 	}
 
 	@Override
 	public void disableSecretVersion(String secretId, String projectId, String version) {
-=======
+		SecretVersionName secretVersionName = SecretVersionName.newBuilder()
+				.setProject(projectId)
+				.setSecret(secretId)
+				.setSecretVersion(version)
+				.build();
+		this.secretManagerServiceClient.disableSecretVersion(secretVersionName);
+	}
+
+	@Override
 	public void enableSecretVersion(String secretId, String version) {
 		enableSecretVersion(secretId, this.projectIdProvider.getProjectId(), version);
 	}
 
 	@Override
 	public void enableSecretVersion(String secretId, String projectId, String version) {
->>>>>>> e6e19c1d
 		SecretVersionName secretVersionName = SecretVersionName.newBuilder()
 				.setProject(projectId)
 				.setSecret(secretId)
 				.setSecretVersion(version)
 				.build();
-<<<<<<< HEAD
-		this.secretManagerServiceClient.disableSecretVersion(secretVersionName);
-=======
 		this.secretManagerServiceClient.enableSecretVersion(secretVersionName);
->>>>>>> e6e19c1d
 	}
 
 	@Override
