--- conflicted
+++ resolved
@@ -86,25 +86,7 @@
 	void createSecret(String secretId, byte[] payload, String projectId);
 
 	/**
-<<<<<<< HEAD
-	 * Disables the specified secret under the default-configured project.
-	 *
-	 * @param secretId the secret ID of the secret to disable.
-	 * @param version the version to enable
-	 */
-	void disableSecretVersion(String secretId, String version);
-
-	/**
-	 * Disables the specified secret under the default-configured project.
-	 *
-	 * @param secretId the secret ID of the secret to disable.
-	 * @param projectId unique identifier of your project.
-	 * @param version the version to enable
-	 */
-	void disableSecretVersion(String secretId, String projectId, String version);
-
-=======
-	 * Enables the specified secret under the default-configured project.
+	 * Enables the specified secret version under the default-configured project.
 	 *
 	 * @param secretId the secret ID of the secret to delete.
 	 * @param version the version to enable
@@ -119,7 +101,24 @@
 	 * @param version the version to enable
 	 */
 	void enableSecretVersion(String secretId, String projectId, String version);
->>>>>>> e6e19c1d
+
+	/**
+	 * Disables the specified secret version under the default-configured project.
+	 *
+	 * @param secretId the secret ID of the secret to disable.
+	 * @param version the version to enable
+	 */
+	void disableSecretVersion(String secretId, String version);
+
+	/**
+	 * Disables the secret version under the specified project.
+	 *
+	 * @param secretId the secret ID of the secret to disable.
+	 * @param projectId unique identifier of your project.
+	 * @param version the version to enable
+	 */
+	void disableSecretVersion(String secretId, String projectId, String version);
+
 	/**
 	 * Deletes the specified secret under the default-configured project.
 	 *
