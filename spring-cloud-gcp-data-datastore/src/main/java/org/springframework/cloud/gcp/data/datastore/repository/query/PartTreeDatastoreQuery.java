/*
 * Copyright 2017-2019 the original author or authors.
 *
 * Licensed under the Apache License, Version 2.0 (the "License");
 * you may not use this file except in compliance with the License.
 * You may obtain a copy of the License at
 *
 *      https://www.apache.org/licenses/LICENSE-2.0
 *
 * Unless required by applicable law or agreed to in writing, software
 * distributed under the License is distributed on an "AS IS" BASIS,
 * WITHOUT WARRANTIES OR CONDITIONS OF ANY KIND, either express or implied.
 * See the License for the specific language governing permissions and
 * limitations under the License.
 */

package org.springframework.cloud.gcp.data.datastore.repository.query;

import java.util.Arrays;
import java.util.Collections;
import java.util.HashSet;
import java.util.Iterator;
import java.util.List;
import java.util.NoSuchElementException;
import java.util.Optional;
import java.util.Set;
import java.util.function.Function;
import java.util.function.Supplier;
import java.util.stream.Collector;
import java.util.stream.Collectors;
import java.util.stream.StreamSupport;

import com.google.cloud.datastore.Cursor;
import com.google.cloud.datastore.EntityQuery;
import com.google.cloud.datastore.StructuredQuery;
import com.google.cloud.datastore.StructuredQuery.Builder;
import com.google.cloud.datastore.StructuredQuery.CompositeFilter;
import com.google.cloud.datastore.StructuredQuery.Filter;
import com.google.cloud.datastore.StructuredQuery.PropertyFilter;

import org.springframework.cloud.gcp.data.datastore.core.DatastoreQueryOptions;
import org.springframework.cloud.gcp.data.datastore.core.DatastoreResultsIterable;
import org.springframework.cloud.gcp.data.datastore.core.DatastoreTemplate;
import org.springframework.cloud.gcp.data.datastore.core.convert.ReadWriteConversions;
import org.springframework.cloud.gcp.data.datastore.core.mapping.DatastoreDataException;
import org.springframework.cloud.gcp.data.datastore.core.mapping.DatastoreMappingContext;
import org.springframework.cloud.gcp.data.datastore.core.mapping.DatastorePersistentEntity;
import org.springframework.cloud.gcp.data.datastore.core.mapping.DatastorePersistentProperty;
import org.springframework.dao.EmptyResultDataAccessException;
import org.springframework.data.domain.PageImpl;
import org.springframework.data.domain.Pageable;
import org.springframework.data.domain.Slice;
import org.springframework.data.domain.SliceImpl;
import org.springframework.data.domain.Sort;
import org.springframework.data.repository.query.ParameterAccessor;
import org.springframework.data.repository.query.ParametersParameterAccessor;
import org.springframework.data.repository.query.parser.Part;
import org.springframework.data.repository.query.parser.PartTree;
import org.springframework.data.repository.query.parser.PartTree.OrPart;
import org.springframework.util.Assert;

/**
 * Name-based query method for Cloud Datastore.
 *
 * @param <T> the return type of this Query Method
 *
 * @author Chengyuan Zhao
 * @author Dmitry Solomakha
 *
 * @since 1.1
 */
public class PartTreeDatastoreQuery<T> extends AbstractDatastoreQuery<T> {

	private final PartTree tree;

	private final DatastorePersistentEntity datastorePersistentEntity;

	private List<Part> filterParts;

	/**
	 * Constructor.
	 * @param queryMethod the metadata for this query method.
	 * @param datastoreTemplate used to execute the given query.
	 * @param datastoreMappingContext used to provide metadata for mapping results to
	 * objects.
	 * @param entityType the result domain type.
	 */
	public PartTreeDatastoreQuery(DatastoreQueryMethod queryMethod,
			DatastoreTemplate datastoreTemplate,
			DatastoreMappingContext datastoreMappingContext, Class<T> entityType) {
		super(queryMethod, datastoreTemplate, datastoreMappingContext, entityType);
		this.tree = new PartTree(queryMethod.getName(), entityType);
		this.datastorePersistentEntity = this.datastoreMappingContext
				.getPersistentEntity(this.entityType);

		validateAndSetFilterParts();
	}

	private void validateAndSetFilterParts() {
		if (this.tree.isDistinct()) {
			throw new UnsupportedOperationException(
					"Cloud Datastore structured queries do not support the Distinct keyword.");
		}

		List parts = this.tree.get().collect(Collectors.toList());
		if (parts.size() > 0) {
			if (parts.get(0) instanceof OrPart && parts.size() > 1) {
				throw new DatastoreDataException(
						"Cloud Datastore only supports multiple filters combined with AND.");
			}
			this.filterParts = this.tree.getParts().get().collect(Collectors.toList());
		}
		else {
			this.filterParts = Collections.emptyList();
		}
	}

	@Override
	public Object execute(Object[] parameters) {
		Class<?> returnedObjectType = getQueryMethod().getReturnedObjectType();
		if (isPageQuery()) {
			ExecutionResult executionResult =
					(ExecutionResult) execute(parameters, returnedObjectType, List.class, false);

			List<?> resultEntries = (List) executionResult.getPayload();

			ParameterAccessor paramAccessor =
					new ParametersParameterAccessor(getQueryMethod().getParameters(), parameters);

			Pageable pageableParam = paramAccessor.getPageable();

			Long totalCount;
			if (pageableParam instanceof DatastorePageable) {
				Long previousCount = ((DatastorePageable) pageableParam).getTotalCount();
				Assert.notNull(previousCount, "Previous total count can not be null.");

				totalCount = ((DatastorePageable) pageableParam).getTotalCount();
			}
			else {
				totalCount = (Long) execute(parameters, Long.class, null, true);
			}

			Pageable pageable = DatastorePageable.from(pageableParam, executionResult.getCursor(), totalCount);

			return new PageImpl<>(resultEntries, pageable, totalCount);
		}

		if (isSliceQuery()) {
			return executeSliceQuery(parameters);
		}

		Object result = execute(parameters, returnedObjectType,
				((DatastoreQueryMethod) getQueryMethod()).getCollectionReturnType(), false);

		result = result instanceof PartTreeDatastoreQuery.ExecutionResult ? ((ExecutionResult) result).getPayload()
				: result;
		if (result == null) {
			if (((DatastoreQueryMethod) getQueryMethod()).isOptionalReturnType()) {
				return Optional.empty();
			}

			if (!((DatastoreQueryMethod) getQueryMethod()).isNullable()) {
				throw new EmptyResultDataAccessException("Expecting at least 1 result, but none found", 1);
			}
		}
		return result;
	}

	protected boolean isPageQuery() {
		return getQueryMethod().isPageQuery();
	}

	protected boolean isSliceQuery() {
		return getQueryMethod().isSliceQuery();
	}

	private Object execute(Object[] parameters, Class returnedElementType, Class<?> collectionType, boolean total) {
		Supplier<StructuredQuery.Builder<?>> queryBuilderSupplier = StructuredQuery::newKeyQueryBuilder;
		Function<T, ?> mapper = Function.identity();

		boolean returnedTypeIsNumber = Number.class.isAssignableFrom(returnedElementType)
				|| returnedElementType == int.class || returnedElementType == long.class;

		boolean isCountingQuery = this.tree.isCountProjection()
				|| (this.tree.isDelete() && returnedTypeIsNumber) || total;

		Collector<?, ?, ?> collector = Collectors.toList();
		if (isCountingQuery && !this.tree.isDelete()) {
			collector = Collectors.counting();
		}
		else if (this.tree.isExistsProjection()) {
			collector = Collectors.collectingAndThen(Collectors.counting(), (count) -> count > 0);
		}
		else if (!returnedTypeIsNumber) {
			queryBuilderSupplier = StructuredQuery::newEntityQueryBuilder;
			mapper = this::processRawObjectForProjection;
		}

		StructuredQuery.Builder<?> structredQueryBuilder = queryBuilderSupplier.get();
		structredQueryBuilder.setKind(this.datastorePersistentEntity.kindName());

		boolean singularResult = !isCountingQuery && collectionType == null;
		DatastoreResultsIterable rawResults = getDatastoreTemplate()
				.queryKeysOrEntities(
						applyQueryBody(parameters, structredQueryBuilder, total, singularResult, null),
						this.entityType);

		Object result = StreamSupport.stream(rawResults.spliterator(), false).map(mapper).collect(collector);

		if (this.tree.isDelete()) {
			deleteFoundEntities(returnedTypeIsNumber, (Iterable) result);
		}
<<<<<<< HEAD

		if (!this.tree.isExistsProjection() && !isCountingQuery) {
			this.cursor = rawResults.getCursor();
			return convertResultCollection(result, collectionType);
=======
		boolean countingOrExistsQuery = this.tree.isExistsProjection() || isCountingQuery;
		if (!countingOrExistsQuery) {
			return new ExecutionResult(convertResultCollection(result, collectionType), rawResults.getCursor());
>>>>>>> 3790dbe5
		}
		else if (isCountingQuery && this.tree.isDelete()) {
			return ((List) result).size();
		}
		else {
			return result;
		}
	}

	private Slice executeSliceQuery(Object[] parameters) {
		EntityQuery.Builder builder = StructuredQuery.newEntityQueryBuilder()
				.setKind(this.datastorePersistentEntity.kindName());
		StructuredQuery query = applyQueryBody(parameters, builder, false, false, null);
		DatastoreResultsIterable<?> resultList = this.datastoreTemplate.queryKeysOrEntities(query, this.entityType);

		ParameterAccessor paramAccessor = new ParametersParameterAccessor(getQueryMethod().getParameters(), parameters);

		Pageable pageable = DatastorePageable.from(paramAccessor.getPageable(), resultList.getCursor(), null);

		EntityQuery.Builder builderNext = StructuredQuery.newEntityQueryBuilder()
				.setKind(this.datastorePersistentEntity.kindName());
		StructuredQuery queryNext = applyQueryBody(parameters, builderNext, false, true, resultList.getCursor());
		List datastoreResultsList = this.datastoreTemplate.query(queryNext, x -> x);

		return new SliceImpl(StreamSupport.stream(resultList.spliterator(), false).collect(Collectors.toList()),
				pageable, !datastoreResultsList.isEmpty());
	}

	Object convertResultCollection(Object result, Class<?> collectionType) {
		if (collectionType == null) {
			List list = (List) result;
			return list.isEmpty() ? null : list.get(0);
		}
		return getDatastoreTemplate().getDatastoreEntityConverter().getConversions()
				.convertOnRead(result, collectionType, getQueryMethod().getReturnedObjectType());
	}

	private void deleteFoundEntities(boolean returnedTypeIsNumber, Iterable rawResults) {
		if (returnedTypeIsNumber) {
			getDatastoreTemplate().deleteAllById(rawResults, this.entityType);
		}
		else {
			getDatastoreTemplate().deleteAll(rawResults);
		}
	}

	private StructuredQuery applyQueryBody(Object[] parameters,
			Builder builder, boolean total, boolean singularResult, Cursor cursor) {
		ParameterAccessor paramAccessor = new ParametersParameterAccessor(getQueryMethod().getParameters(), parameters);
		if (this.tree.hasPredicate()) {
			applySelectWithFilter(parameters, builder);
		}

		Pageable pageable = paramAccessor.getPageable();
		Integer limit = null;
		Integer offset = null;
		if (singularResult || this.tree.isExistsProjection()) {
			limit = 1;
		}
		else if (this.tree.isLimiting()) {
			limit = this.tree.getMaxResults();
		}

		if (!singularResult && !total && pageable.isPaged()) {
			limit = pageable.getPageSize();
		}

		Sort sort = this.tree.getSort();
		if (getQueryMethod().getParameters().hasPageableParameter()) {
			sort = sort.and(pageable.getSort());
		}
		if (getQueryMethod().getParameters().hasSortParameter()) {
			sort = sort.and(paramAccessor.getSort());
		}

		if (pageable.isPaged() && !total) {
			offset = (int) pageable.getOffset();
		}

		Cursor cursorToApply = null;
		if (cursor != null) {
			cursorToApply = cursor;
		}
		else if (pageable instanceof DatastorePageable) {
			cursorToApply = ((DatastorePageable) pageable).getCursor();
		}
		DatastoreTemplate.applyQueryOptions(
				builder, new DatastoreQueryOptions.Builder().setLimit(limit).setOffset(offset).setSort(sort)
						.setCursor(cursorToApply).build(),
				this.datastorePersistentEntity);
		return builder.build();
	}

	private void applySelectWithFilter(Object[] parameters, Builder builder) {
		Iterator it = Arrays.asList(parameters).iterator();
		Set<String> equalityComparedFields = new HashSet<>();
		Filter[] filters = this.filterParts.stream().map((part) -> {
			Filter filter;
			String fieldName = ((DatastorePersistentProperty) this.datastorePersistentEntity
					.getPersistentProperty(part.getProperty().getSegment()))
					.getFieldName();
			try {

				ReadWriteConversions converter = this.datastoreTemplate.getDatastoreEntityConverter().getConversions();

				switch (part.getType()) {
					case IS_NULL:
						filter = PropertyFilter.isNull(fieldName);
						break;
					case SIMPLE_PROPERTY:
						filter = PropertyFilter.eq(fieldName,
								converter.convertOnWriteSingle(it.next()));
						equalityComparedFields.add(fieldName);
						break;
					case GREATER_THAN_EQUAL:
						filter = PropertyFilter.ge(fieldName,
								converter.convertOnWriteSingle(it.next()));
						break;
					case GREATER_THAN:
						filter = PropertyFilter.gt(fieldName,
								converter.convertOnWriteSingle(it.next()));
						break;
					case LESS_THAN_EQUAL:
						filter = PropertyFilter.le(fieldName,
								converter.convertOnWriteSingle(it.next()));
						break;
					case LESS_THAN:
						filter = PropertyFilter.lt(fieldName,
								converter.convertOnWriteSingle(it.next()));
						break;
					default:
						throw new DatastoreDataException(
								"Unsupported predicate keyword: " + part.getType());

				}
				return filter;
			}
			catch (NoSuchElementException ex) {
				throw new DatastoreDataException(
						"Too few parameters are provided for query method: "
								+ getQueryMethod().getName());
			}
		}).toArray(Filter[]::new);

		builder.setFilter(
				(filters.length > 1)
						? CompositeFilter.and(filters[0], Arrays.copyOfRange(filters, 1, filters.length))
						: filters[0]);
	}

	private static class ExecutionResult {
		Object payload;
		Cursor cursor;

		ExecutionResult(Object result, Cursor cursor) {
			this.payload = result;
			this.cursor = cursor;
		}

		public Object getPayload() {
			return this.payload;
		}

		public Cursor getCursor() {
			return this.cursor;
		}
	}
}<|MERGE_RESOLUTION|>--- conflicted
+++ resolved
@@ -210,16 +210,9 @@
 		if (this.tree.isDelete()) {
 			deleteFoundEntities(returnedTypeIsNumber, (Iterable) result);
 		}
-<<<<<<< HEAD
 
 		if (!this.tree.isExistsProjection() && !isCountingQuery) {
-			this.cursor = rawResults.getCursor();
-			return convertResultCollection(result, collectionType);
-=======
-		boolean countingOrExistsQuery = this.tree.isExistsProjection() || isCountingQuery;
-		if (!countingOrExistsQuery) {
-			return new ExecutionResult(convertResultCollection(result, collectionType), rawResults.getCursor());
->>>>>>> 3790dbe5
+            return new ExecutionResult(convertResultCollection(result, collectionType), rawResults.getCursor());
 		}
 		else if (isCountingQuery && this.tree.isDelete()) {
 			return ((List) result).size();
