--- conflicted
+++ resolved
@@ -108,21 +108,15 @@
 		boolean returnedTypeIsNumber = Number.class.isAssignableFrom(returnedType)
 				|| returnedType == int.class || returnedType == long.class;
 
-<<<<<<< HEAD
-		if (this.tree.isCountProjection()) {
-			collector = Collectors.counting();
-=======
 		boolean isCountingQuery = this.tree.isCountProjection()
 				|| (this.tree.isDelete() && returnedTypeIsNumber);
 
 		Collector<?, ?, ?> collector = Collectors.toList();
 		if (isCountingQuery) {
-			collector = Collectors.reducing(0, e -> 1, Integer::sum);
->>>>>>> ea23dfb8
+			collector = Collectors.counting();
 		}
 		else if (this.tree.isExistsProjection()) {
-			collector = Collectors.collectingAndThen(Collectors.counting(),
-					count -> count > 0);
+			collector = Collectors.collectingAndThen(Collectors.counting(), count -> count > 0);
 		}
 		else if (!returnedTypeIsNumber) {
 			queryBuilderSupplier = StructuredQuery::newEntityQueryBuilder;
@@ -131,15 +125,8 @@
 
 		StructuredQuery.Builder<?> structredQueryBuilder = queryBuilderSupplier.get();
 		structredQueryBuilder.setKind(this.datastorePersistentEntity.kindName());
-<<<<<<< HEAD
-		Iterable results = this.datastoreTemplate
+		Iterable rawResults = this.datastoreTemplate
 				.queryKeysOrEntities(applyQueryBody(parameters, structredQueryBuilder), this.entityType);
-=======
-		applyQueryBody(parameters, structredQueryBuilder);
-		Iterable rawResults = this.datastoreTemplate
-				.queryKeysOrEntities(structredQueryBuilder.build(),
-				this.entityType);
->>>>>>> ea23dfb8
 
 		Object result = StreamSupport.stream(rawResults.spliterator(), false).map(mapper)
 						.collect(collector);
