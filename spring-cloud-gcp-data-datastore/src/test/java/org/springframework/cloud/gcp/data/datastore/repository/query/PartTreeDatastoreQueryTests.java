--- conflicted
+++ resolved
@@ -16,21 +16,15 @@
 
 package org.springframework.cloud.gcp.data.datastore.repository.query;
 
-import java.lang.reflect.Method;
 import java.util.ArrayList;
-import java.util.Arrays;
 import java.util.Collections;
-import java.util.Iterator;
 import java.util.List;
-import java.util.function.Function;
 
 import com.google.cloud.datastore.EntityQuery;
-import com.google.cloud.datastore.KeyQuery;
 import com.google.cloud.datastore.StructuredQuery;
 import com.google.cloud.datastore.StructuredQuery.CompositeFilter;
 import com.google.cloud.datastore.StructuredQuery.OrderBy;
 import com.google.cloud.datastore.StructuredQuery.PropertyFilter;
-import com.google.common.collect.Lists;
 import org.junit.Before;
 import org.junit.Rule;
 import org.junit.Test;
@@ -41,30 +35,19 @@
 import org.springframework.cloud.gcp.data.datastore.core.convert.DatastoreCustomConversions;
 import org.springframework.cloud.gcp.data.datastore.core.convert.DatastoreEntityConverter;
 import org.springframework.cloud.gcp.data.datastore.core.convert.ReadWriteConversions;
-<<<<<<< HEAD
-=======
 import org.springframework.cloud.gcp.data.datastore.core.convert.TwoStepsConversions;
 import org.springframework.cloud.gcp.data.datastore.core.mapping.DatastoreDataException;
->>>>>>> 364d9637
 import org.springframework.cloud.gcp.data.datastore.core.mapping.DatastoreMappingContext;
 import org.springframework.cloud.gcp.data.datastore.core.mapping.Entity;
 import org.springframework.cloud.gcp.data.datastore.core.mapping.Field;
 import org.springframework.cloud.gcp.data.datastore.it.TestEntity;
 import org.springframework.data.annotation.Id;
-import org.springframework.data.domain.Page;
-import org.springframework.data.domain.PageRequest;
-import org.springframework.data.domain.Pageable;
-import org.springframework.data.domain.Slice;
-import org.springframework.data.domain.Sort;
-import org.springframework.data.repository.query.DefaultParameters;
 
 import static org.junit.Assert.assertEquals;
 import static org.junit.Assert.assertFalse;
 import static org.junit.Assert.assertTrue;
 import static org.mockito.ArgumentMatchers.any;
-import static org.mockito.ArgumentMatchers.isA;
 import static org.mockito.Mockito.doAnswer;
-import static org.mockito.Mockito.doReturn;
 import static org.mockito.Mockito.mock;
 import static org.mockito.Mockito.spy;
 import static org.mockito.Mockito.times;
@@ -73,19 +56,18 @@
 
 /**
  * @author Chengyuan Zhao
- * @author Dmitry Solomakha
  */
 public class PartTreeDatastoreQueryTests {
 
 	private static final Object[] EMPTY_PARAMETERS = new Object[0];
 
-	private DatastoreTemplate datastoreTemplate;
+	private DatastoreTemplate spannerTemplate;
 
 	private DatastoreQueryMethod queryMethod;
 
-	private DatastoreMappingContext datastoreMappingContext;
-
-	private PartTreeDatastoreQuery partTreeDatastoreQuery;
+	private DatastoreMappingContext spannerMappingContext;
+
+	private PartTreeDatastoreQuery partTreeSpannerQuery;
 
 	private DatastoreEntityConverter datastoreEntityConverter;
 
@@ -98,46 +80,33 @@
 	public void initMocks() {
 		this.queryMethod = mock(DatastoreQueryMethod.class);
 		when(this.queryMethod.getReturnedObjectType()).thenReturn((Class) TestEntity.class);
-		this.datastoreTemplate = mock(DatastoreTemplate.class);
-		this.datastoreMappingContext = new DatastoreMappingContext();
+		this.spannerTemplate = mock(DatastoreTemplate.class);
+		this.spannerMappingContext = new DatastoreMappingContext();
 		this.datastoreEntityConverter = mock(DatastoreEntityConverter.class);
-<<<<<<< HEAD
-		this.readWriteConversions = mock(ReadWriteConversions.class);
-		when(this.datastoreTemplate.getDatastoreEntityConverter())
-=======
 		this.readWriteConversions = new TwoStepsConversions(new DatastoreCustomConversions(), null);
 		when(this.spannerTemplate.getDatastoreEntityConverter())
->>>>>>> 364d9637
 				.thenReturn(this.datastoreEntityConverter);
 		when(this.datastoreEntityConverter.getConversions())
 				.thenReturn(this.readWriteConversions);
-
-	}
-
-	private PartTreeDatastoreQuery<Trade> createQuery(boolean isPageQuery, boolean isSliceQuery) {
-		PartTreeDatastoreQuery<Trade> tradePartTreeDatastoreQuery = new PartTreeDatastoreQuery<>(this.queryMethod,
-				this.datastoreTemplate,
-				this.datastoreMappingContext, Trade.class);
-		PartTreeDatastoreQuery<Trade> spy = spy(tradePartTreeDatastoreQuery);
-		doReturn(isPageQuery).when(spy).isPageQuery();
-		doReturn(isSliceQuery).when(spy).isSliceQuery();
-		doAnswer(invocation -> invocation.getArguments()[0]).when(spy).processRawObjectForProjection(any());
-		doAnswer(invocation -> invocation.getArguments()[0]).when(spy).convertResultCollection(any(), any());
-
-		return spy;
-	}
-
-	@Test
-	public void compoundNameConventionTest() throws NoSuchMethodException {
-		queryWithMockResult("findTop333ByActionAndSymbolAndPriceLessThanAndPriceGreater"
-						+ "ThanEqualAndIdIsNullOrderByIdDesc", null,
-				getClass().getMethod("tradeMethod", String.class, String.class, double.class, double.class));
+	}
+
+	private PartTreeDatastoreQuery<Trade> createQuery() {
+		return new PartTreeDatastoreQuery<>(this.queryMethod, this.spannerTemplate,
+				this.spannerMappingContext, Trade.class);
+	}
+
+	@Test
+	public void compoundNameConventionTest() {
+		when(this.queryMethod.getName())
+				.thenReturn("findTop333ByActionAndSymbolAndPriceLessThanAndPriceGreater"
+						+ "ThanEqualAndIdIsNullOrderByIdDesc");
+		this.partTreeSpannerQuery = createQuery();
 
 		Object[] params = new Object[] { "BUY", "abcd",
 				// this int param requires custom conversion
 				8, 3.33 };
 
-		when(this.datastoreTemplate.queryKeysOrEntities(any(), any())).thenAnswer(invocation -> {
+		when(this.spannerTemplate.queryKeysOrEntities(any(), any())).thenAnswer(invocation -> {
 			EntityQuery statement = invocation.getArgument(0);
 
 			EntityQuery expected = StructuredQuery.newEntityQueryBuilder()
@@ -151,335 +120,17 @@
 
 			assertEquals(expected, statement);
 
-			return Collections.emptyList();
+					return Collections.emptyList();
 		});
 
 		when(this.queryMethod.getCollectionReturnType()).thenReturn(List.class);
 
-		this.partTreeDatastoreQuery.execute(params);
-		verify(this.datastoreTemplate, times(1))
+		this.partTreeSpannerQuery.execute(params);
+		verify(this.spannerTemplate, times(1))
 				.queryKeysOrEntities(any(), any());
 	}
 
 	@Test
-<<<<<<< HEAD
-	public void ambiguousSortPageableParam() throws NoSuchMethodException {
-		queryWithMockResult("findTop333ByActionAndSymbolAndPriceLessThanAndPriceGreater"
-						+ "ThanEqualAndIdIsNullOrderByIdDesc", null,
-				getClass().getMethod("tradeMethod", String.class, String.class, double.class, double.class,
-						Pageable.class));
-
-		Object[] params = new Object[] { "BUY", "abcd", 8.88, 3.33, PageRequest.of(1, 444, Sort.Direction.ASC, "price") };
-
-		when(this.datastoreTemplate.queryKeysOrEntities(any(), any())).thenAnswer(invocation -> {
-			EntityQuery statement = invocation.getArgument(0);
-
-			EntityQuery expected = StructuredQuery.newEntityQueryBuilder()
-					.setFilter(CompositeFilter.and(PropertyFilter.eq("action", "BUY"),
-							PropertyFilter.eq("ticker", "abcd"),
-							PropertyFilter.lt("price", 8.88),
-							PropertyFilter.ge("price", 3.33),
-							PropertyFilter.isNull("id")))
-					.setKind("trades")
-					.setOffset(444)
-					.setLimit(444)
-					.setOrderBy(OrderBy.desc("id"), OrderBy.asc("price")).build();
-
-			assertEquals(expected, statement);
-
-			return Collections.emptyList();
-		});
-
-		when(this.queryMethod.getCollectionReturnType()).thenReturn(List.class);
-
-		this.partTreeDatastoreQuery.execute(params);
-		verify(this.datastoreTemplate, times(1))
-				.queryKeysOrEntities(any(), any());
-	}
-
-	@Test
-	public void nullPageable() throws NoSuchMethodException {
-		queryWithMockResult("findTop333ByActionAndSymbolAndPriceLessThanAndPriceGreater"
-						+ "ThanEqualAndIdIsNullOrderByIdDesc", null,
-				getClass().getMethod("tradeMethod", String.class, String.class, double.class, double.class,
-						Pageable.class));
-
-		Object[] params = new Object[] { "BUY", "abcd", 8.88, 3.33, null};
-
-		when(this.datastoreTemplate.queryKeysOrEntities(any(), any())).thenAnswer(invocation -> {
-			EntityQuery statement = invocation.getArgument(0);
-
-			EntityQuery expected = StructuredQuery.newEntityQueryBuilder()
-					.setFilter(CompositeFilter.and(PropertyFilter.eq("action", "BUY"),
-							PropertyFilter.eq("ticker", "abcd"),
-							PropertyFilter.lt("price", 8.88),
-							PropertyFilter.ge("price", 3.33),
-							PropertyFilter.isNull("id")))
-					.setKind("trades")
-					.setLimit(333)
-					.setOrderBy(OrderBy.desc("id")).build();
-
-			assertEquals(expected, statement);
-
-			return Collections.emptyList();
-		});
-
-		when(this.queryMethod.getCollectionReturnType()).thenReturn(List.class);
-
-		this.partTreeDatastoreQuery.execute(params);
-		verify(this.datastoreTemplate, times(1))
-				.queryKeysOrEntities(any(), any());
-	}
-
-	@Test
-	public void ambiguousSort() throws NoSuchMethodException {
-		queryWithMockResult("findByActionAndSymbolAndPriceLessThanAndPriceGreater"
-				+ "ThanEqualAndIdIsNullOrderByIdDesc", null,
-				getClass().getMethod("tradeMethod", String.class, String.class, double.class, double.class,
-						Sort.class));
-
-		Object[] params = new Object[] { "BUY", "abcd", 8.88, 3.33, Sort.by(Sort.Direction.ASC, "price") };
-
-		when(this.datastoreTemplate.queryKeysOrEntities(any(), any())).thenAnswer(invocation -> {
-			EntityQuery statement = invocation.getArgument(0);
-
-			EntityQuery expected = StructuredQuery.newEntityQueryBuilder()
-					.setFilter(CompositeFilter.and(PropertyFilter.eq("action", "BUY"),
-							PropertyFilter.eq("ticker", "abcd"),
-							PropertyFilter.lt("price", 8.88),
-							PropertyFilter.ge("price", 3.33),
-							PropertyFilter.isNull("id")))
-					.setKind("trades")
-					.setOrderBy(OrderBy.desc("id"), OrderBy.asc("price")).build();
-
-			assertEquals(expected, statement);
-
-			return Collections.emptyList();
-		});
-
-		when(this.queryMethod.getCollectionReturnType()).thenReturn(List.class);
-
-		this.partTreeDatastoreQuery.execute(params);
-		verify(this.datastoreTemplate, times(1))
-				.queryKeysOrEntities(any(), any());
-	}
-
-	@Test
-	public void nullSort() throws NoSuchMethodException {
-		queryWithMockResult("findByActionAndSymbolAndPriceLessThanAndPriceGreater"
-						+ "ThanEqualAndIdIsNullOrderByIdDesc", null,
-				getClass().getMethod("tradeMethod", String.class, String.class, double.class, double.class,
-						Sort.class));
-
-		Object[] params = new Object[] { "BUY", "abcd", 8.88, 3.33, null };
-
-		when(this.datastoreTemplate.queryKeysOrEntities(any(), any())).thenAnswer(invocation -> {
-			EntityQuery statement = invocation.getArgument(0);
-
-			EntityQuery expected = StructuredQuery.newEntityQueryBuilder()
-					.setFilter(CompositeFilter.and(PropertyFilter.eq("action", "BUY"),
-							PropertyFilter.eq("ticker", "abcd"),
-							PropertyFilter.lt("price", 8.88),
-							PropertyFilter.ge("price", 3.33),
-							PropertyFilter.isNull("id")))
-					.setKind("trades")
-					.setOrderBy(OrderBy.desc("id")).build();
-
-			assertEquals(expected, statement);
-
-			return Collections.emptyList();
-		});
-
-		when(this.queryMethod.getCollectionReturnType()).thenReturn(List.class);
-
-		this.partTreeDatastoreQuery.execute(params);
-		verify(this.datastoreTemplate, times(1))
-				.queryKeysOrEntities(any(), any());
-	}
-
-	@Test
-	public void caseInsensitiveSort() throws NoSuchMethodException {
-		this.expectedException.expectMessage("Datastore doesn't support sorting ignoring case");
-		queryWithMockResult("findByActionAndSymbolAndPriceLessThanAndPriceGreater"
-						+ "ThanEqualAndIdIsNullOrderByIdDesc", null,
-				getClass().getMethod("tradeMethod", String.class, String.class, double.class, double.class,
-						Sort.class));
-
-		Object[] params = new Object[] { "BUY", "abcd", 8.88, 3.33, Sort.by(Sort.Order.by("price").ignoreCase()) };
-
-		this.partTreeDatastoreQuery.execute(params);
-	}
-
-	@Test
-	public void caseNullHandlingSort() throws NoSuchMethodException {
-		this.expectedException.expectMessage("Datastore supports only NullHandling.NATIVE null handling");
-		queryWithMockResult("findByActionAndSymbolAndPriceLessThanAndPriceGreater"
-						+ "ThanEqualAndIdIsNullOrderByIdDesc", null,
-				getClass().getMethod("tradeMethod", String.class, String.class, double.class, double.class,
-						Sort.class));
-
-		Object[] params = new Object[] { "BUY", "abcd", 8.88, 3.33, Sort.by(Sort.Order.by("price").nullsFirst()) };
-
-		this.partTreeDatastoreQuery.execute(params);
-	}
-
-	@Test
-	public void pageableParam() throws NoSuchMethodException {
-		queryWithMockResult("findByActionAndSymbolAndPriceLessThanAndPriceGreater"
-				+ "ThanEqualAndIdIsNull", null,
-				getClass().getMethod("tradeMethod", String.class, String.class, double.class, double.class,
-						Pageable.class));
-
-		Object[] params = new Object[] { "BUY", "abcd", 8.88, 3.33, PageRequest.of(1, 444, Sort.Direction.DESC, "id") };
-
-		when(this.datastoreTemplate.queryKeysOrEntities(any(), any())).thenAnswer(invocation -> {
-			EntityQuery statement = invocation.getArgument(0);
-
-			EntityQuery expected = StructuredQuery.newEntityQueryBuilder()
-					.setFilter(CompositeFilter.and(PropertyFilter.eq("action", "BUY"),
-							PropertyFilter.eq("ticker", "abcd"),
-							PropertyFilter.lt("price", 8.88),
-							PropertyFilter.ge("price", 3.33),
-							PropertyFilter.isNull("id")))
-					.setKind("trades")
-					.setOffset(444)
-					.setOrderBy(OrderBy.desc("id")).setLimit(444).build();
-
-			assertEquals(expected, statement);
-
-			return Collections.emptyList();
-		});
-
-		when(this.queryMethod.getCollectionReturnType()).thenReturn(List.class);
-
-		this.partTreeDatastoreQuery.execute(params);
-		verify(this.datastoreTemplate, times(1))
-				.queryKeysOrEntities(any(), any());
-	}
-
-	@Test
-	public void pageableQuery() throws NoSuchMethodException {
-		queryWithMockResult("findByActionAndSymbolAndPriceLessThanAndPriceGreater"
-						+ "ThanEqualAndIdIsNull", null,
-				getClass().getMethod("tradeMethod", String.class, String.class, double.class, double.class,
-						Pageable.class));
-
-		this.partTreeDatastoreQuery = createQuery(true, false);
-
-		Object[] params = new Object[] { "BUY", "abcd", 8.88, 3.33, PageRequest.of(1, 2, Sort.Direction.DESC, "id") };
-
-		preparePageResults(2, 2);
-
-		when(this.queryMethod.getCollectionReturnType()).thenReturn(List.class);
-
-		Page result = (Page) this.partTreeDatastoreQuery.execute(params);
-		assertEquals(4, result.getTotalElements());
-		assertEquals(2, result.getTotalPages());
-		assertEquals(2, result.getNumberOfElements());
-
-		verify(this.datastoreTemplate, times(1))
-				.queryKeysOrEntities(isA(EntityQuery.class), any());
-
-		verify(this.datastoreTemplate, times(1))
-				.queryKeysOrEntities(isA(KeyQuery.class), any());
-	}
-
-	@Test
-	public void pageableQueryNoPageableParam() throws NoSuchMethodException {
-		queryWithMockResult("findByActionAndSymbolAndPriceLessThanAndPriceGreater"
-						+ "ThanEqualAndIdIsNullOrderByIdDesc", null,
-				getClass().getMethod("tradeMethod", String.class, String.class, double.class, double.class));
-
-		this.partTreeDatastoreQuery = createQuery(true, false);
-
-		Object[] params = new Object[] { "BUY", "abcd", 8.88, 3.33 };
-
-		preparePageResults(0, null);
-
-		when(this.queryMethod.getCollectionReturnType()).thenReturn(List.class);
-
-		Page result = (Page) this.partTreeDatastoreQuery.execute(params);
-		assertEquals(4, result.getTotalElements());
-		assertEquals(1, result.getTotalPages());
-
-		verify(this.datastoreTemplate, times(1))
-				.queryKeysOrEntities(isA(EntityQuery.class), any());
-
-		verify(this.datastoreTemplate, times(1))
-				.queryKeysOrEntities(isA(KeyQuery.class), any());
-	}
-
-	@Test
-	public void sliceQueryLast() throws NoSuchMethodException {
-		queryWithMockResult("findByActionAndSymbolAndPriceLessThanAndPriceGreater"
-						+ "ThanEqualAndIdIsNull", null,
-				getClass().getMethod("tradeMethod", String.class, String.class, double.class, double.class,
-						Pageable.class));
-
-		this.partTreeDatastoreQuery = createQuery(false, true);
-
-		Object[] params = new Object[] { "BUY", "abcd", 8.88, 3.33, PageRequest.of(1, 2, Sort.Direction.DESC, "id") };
-
-		prepareSliceResults(2, 3, 2);
-
-		when(this.queryMethod.getCollectionReturnType()).thenReturn(List.class);
-
-		Slice result = (Slice) this.partTreeDatastoreQuery.execute(params);
-		assertEquals(false, result.hasNext());
-		assertEquals(2, result.getNumberOfElements());
-
-
-		verify(this.datastoreTemplate, times(1))
-				.query(isA(EntityQuery.class), (Function) any());
-
-		verify(this.datastoreTemplate, times(0))
-				.queryKeysOrEntities(isA(KeyQuery.class), any());
-	}
-
-	@Test
-	public void sliceQueryNoPageableParam() throws NoSuchMethodException {
-		queryWithMockResult("findByActionAndSymbolAndPriceLessThanAndPriceGreater"
-						+ "ThanEqualAndIdIsNullOrderByIdDesc", null,
-				getClass().getMethod("tradeMethod", String.class, String.class, double.class, double.class));
-
-		this.partTreeDatastoreQuery = createQuery(false, true);
-
-		Object[] params = new Object[] { "BUY", "abcd", 8.88, 3.33 };
-
-		prepareSliceResults(0, null, null);
-
-		when(this.queryMethod.getCollectionReturnType()).thenReturn(List.class);
-
-		Slice result = (Slice) this.partTreeDatastoreQuery.execute(params);
-		assertEquals(false, result.hasNext());
-
-
-		verify(this.datastoreTemplate, times(1))
-				.query(isA(EntityQuery.class), (Function) any());
-
-		verify(this.datastoreTemplate, times(0))
-				.queryKeysOrEntities(isA(KeyQuery.class), any());
-	}
-
-	@Test
-	public void sliceQuery() throws NoSuchMethodException {
-		queryWithMockResult("findByActionAndSymbolAndPriceLessThanAndPriceGreater"
-						+ "ThanEqualAndIdIsNull", null,
-				getClass().getMethod("tradeMethod", String.class, String.class, double.class, double.class,
-						Pageable.class));
-
-		this.partTreeDatastoreQuery = createQuery(false, true);
-
-		Object[] params = new Object[] { "BUY", "abcd", 8.88, 3.33, PageRequest.of(0, 2, Sort.Direction.DESC, "id") };
-
-		prepareSliceResults(0, 3, 3);
-
-		when(this.queryMethod.getCollectionReturnType()).thenReturn(List.class);
-
-		Slice result = (Slice) this.partTreeDatastoreQuery.execute(params);
-		assertEquals(true, result.hasNext());
-		assertEquals(2, result.getNumberOfElements());
-=======
 	public void unspecifiedParametersTest() {
 		this.expectedException.expect(DatastoreDataException.class);
 		this.expectedException.expectMessage("Too few parameters are provided for query method: " +
@@ -488,132 +139,30 @@
 				.thenReturn("findByActionAndSymbolAndPriceLessThanAndPriceGreater"
 						+ "ThanEqualAndIdIsNullOrderByIdDesc");
 		this.partTreeSpannerQuery = createQuery();
->>>>>>> 364d9637
-
-
-		verify(this.datastoreTemplate, times(1))
-				.query(isA(EntityQuery.class), (Function) any());
-
-		verify(this.datastoreTemplate, times(0))
-				.queryKeysOrEntities(isA(KeyQuery.class), any());
-	}
-
-<<<<<<< HEAD
-	private void preparePageResults(int offset, Integer limit) {
-		when(this.datastoreTemplate.queryKeysOrEntities(isA(EntityQuery.class), any())).thenAnswer(invocation -> {
-			EntityQuery statement = invocation.getArgument(0);
-			EntityQuery expected = StructuredQuery.newEntityQueryBuilder()
-					.setFilter(CompositeFilter.and(PropertyFilter.eq("action", "BUY"),
-							PropertyFilter.eq("ticker", "abcd"),
-							PropertyFilter.lt("price", 8.88),
-							PropertyFilter.ge("price", 3.33),
-							PropertyFilter.isNull("id")))
-					.setKind("trades")
-					.setOffset(offset)
-					.setOrderBy(OrderBy.desc("id")).setLimit(limit).build();
-
-			assertEquals(expected, statement);
-			return Arrays.asList(3, 4);
-		});
-
-		when(this.datastoreTemplate.queryKeysOrEntities(isA(KeyQuery.class), any())).thenAnswer(invocation -> {
-			KeyQuery statement = invocation.getArgument(0);
-			KeyQuery expected = StructuredQuery.newKeyQueryBuilder()
-					.setFilter(CompositeFilter.and(PropertyFilter.eq("action", "BUY"),
-							PropertyFilter.eq("ticker", "abcd"),
-							PropertyFilter.lt("price", 8.88),
-							PropertyFilter.ge("price", 3.33),
-							PropertyFilter.isNull("id")))
-					.setKind("trades")
-					.setOrderBy(OrderBy.desc("id")).build();
-
-			assertEquals(expected, statement);
-			return Arrays.asList(1, 2, 3, 4);
-		});
-	}
-
-	private void prepareSliceResults(int offset, Integer queryLimit, Integer resultLimit) {
-		when(this.datastoreTemplate.query(isA(EntityQuery.class), (Function) any())).thenAnswer(invocation -> {
-			EntityQuery statement = invocation.getArgument(0);
-			EntityQuery expected = StructuredQuery.newEntityQueryBuilder()
-					.setFilter(CompositeFilter.and(PropertyFilter.eq("action", "BUY"),
-							PropertyFilter.eq("ticker", "abcd"),
-							PropertyFilter.lt("price", 8.88),
-							PropertyFilter.ge("price", 3.33),
-							PropertyFilter.isNull("id")))
-					.setKind("trades")
-					.setOffset(offset)
-					.setOrderBy(OrderBy.desc("id")).setLimit(queryLimit).build();
-
-			assertEquals(expected, statement);
-			List<Integer> results = Arrays.asList(3, 4, 5);
-			return resultLimit != null && resultLimit < results.size() ? results.subList(0, resultLimit)
-					: results;
-		});
-		when(this.datastoreTemplate.convertEntitiesForRead(any(), any())).then(
-				invocation -> Lists.newArrayList(invocation.<Iterator>getArgument(0))
-		);
-	}
-
-	@Test
-	public void unspecifiedParametersTest() throws NoSuchMethodException {
-		this.expectedException.expectMessage(
-				"Too few parameters are provided for query method: " +
-						"findByActionAndSymbolAndPriceLessThanAndPriceGreaterThanEqualAndIdIsNullOrderByIdDesc");
-		queryWithMockResult("countByTraderIdBetween", null,
-				getClass().getMethod("countByAction", String.class));
-
-=======
+
+		// There are too few params specified, so the exception will occur.
+		Object[] params = new Object[] { "BUY", "abcd", 8.88 };
+
+		this.partTreeSpannerQuery.execute(params);
+	}
+
 	@Test
 	public void unsupportedParamTypeTest() {
 		this.expectedException.expect(DatastoreDataException.class);
 		this.expectedException.expectMessage("Unable to convert class java.util.ArrayList to " +
 				"Datastore supported type.");
->>>>>>> 364d9637
 		when(this.queryMethod.getName())
 				.thenReturn("findByActionAndSymbolAndPriceLessThanAndPriceGreater"
 						+ "ThanEqualAndIdIsNullOrderByIdDesc");
-		this.partTreeDatastoreQuery = createQuery(false, false);
+		this.partTreeSpannerQuery = createQuery();
 
 		// There are too few params specified, so the exception will occur.
-		Object[] params = new Object[] { "BUY" };
-
-		this.partTreeDatastoreQuery.execute(params);
-	}
-
-	@Test
-<<<<<<< HEAD
-	public void unsupportedParamTypeTest() throws NoSuchMethodException {
-		this.expectedException.expectMessage(
-				"Unable to convert class java.util.ArrayList to Datastore supported type.");
-		queryWithMockResult("findByAction", null,
-				getClass().getMethod("countByAction", String.class));
-
-		this.partTreeDatastoreQuery = createQuery(false, false);
-
-		Object[] params = new Object[] { new ArrayList<>() };
-
-		this.partTreeDatastoreQuery.execute(params);
-	}
-
-	@Test
-	public void unSupportedPredicateTest() throws NoSuchMethodException {
-		this.expectedException.expectMessage("Unsupported predicate keyword: BETWEEN");
-
-		queryWithMockResult("countByTraderIdBetween", null, getClass().getMethod("traderAndPrice"));
-		this.partTreeDatastoreQuery = createQuery(false, false);
-		this.partTreeDatastoreQuery.execute(EMPTY_PARAMETERS);
-	}
-
-	@Test
-	public void unSupportedOrTest() throws NoSuchMethodException {
-		this.expectedException.expectMessage("Cloud Datastore only supports multiple filters combined with AND");
-
-		queryWithMockResult("countByTraderIdOrPrice", null, getClass().getMethod("traderAndPrice"));
-
-		//this.partTreeDatastoreQuery = createQuery();
-		this.partTreeDatastoreQuery.execute(new Object[] { 123L, 45L});
-=======
+		Object[] params = new Object[] { "BUY", "abcd", 8.88, new ArrayList<>() };
+
+		this.partTreeSpannerQuery.execute(params);
+	}
+
+	@Test
 	public void unSupportedPredicateTest() {
 		this.expectedException.expect(DatastoreDataException.class);
 		this.expectedException.expectMessage("Unsupported predicate keyword: Trade.traderId");
@@ -630,30 +179,28 @@
 		when(this.queryMethod.getName()).thenReturn("countByTraderIdOrPrice");
 		this.partTreeSpannerQuery = createQuery();
 		this.partTreeSpannerQuery.execute(EMPTY_PARAMETERS);
->>>>>>> 364d9637
-	}
-
-	@Test
-	public void countTest() throws NoSuchMethodException {
+	}
+
+	@Test
+	public void countTest() {
 		List<Trade> results = new ArrayList<>();
 		results.add(new Trade());
 
-		queryWithMockResult("countByAction", results, getClass().getMethod("countByAction", String.class));
-
-		PartTreeDatastoreQuery spyQuery = this.partTreeDatastoreQuery;
-
+		queryWithMockResult("countByAction", results);
+
+		PartTreeDatastoreQuery spyQuery = spy(this.partTreeSpannerQuery);
 		Object[] params = new Object[] { "BUY", };
 		assertEquals(1L, spyQuery.execute(params));
 	}
 
 	@Test
-	public void existShouldBeTrueWhenResultSetIsNotEmpty() throws NoSuchMethodException {
+	public void existShouldBeTrueWhenResultSetIsNotEmpty() {
 		List<Trade> results = new ArrayList<>();
 		results.add(new Trade());
 
-		queryWithMockResult("existsByAction", results, getClass().getMethod("countByAction", String.class));
-
-		PartTreeDatastoreQuery spyQuery = this.partTreeDatastoreQuery;
+		queryWithMockResult("existsByAction", results);
+
+		PartTreeDatastoreQuery spyQuery = spy(this.partTreeSpannerQuery);
 
 		doAnswer(invocation -> invocation.getArgument(0)).when(spyQuery)
 				.processRawObjectForProjection(any());
@@ -663,11 +210,10 @@
 	}
 
 	@Test
-	public void existShouldBeFalseWhenResultSetIsEmpty() throws NoSuchMethodException {
-		queryWithMockResult("existsByAction", Collections.emptyList(),
-				getClass().getMethod("countByAction", String.class));
-
-		PartTreeDatastoreQuery spyQuery = this.partTreeDatastoreQuery;
+	public void existShouldBeFalseWhenResultSetIsEmpty() {
+		queryWithMockResult("existsByAction", Collections.emptyList());
+
+		PartTreeDatastoreQuery spyQuery = spy(this.partTreeSpannerQuery);
 
 		doAnswer(invocation -> invocation.getArgument(0)).when(spyQuery)
 				.processRawObjectForProjection(any());
@@ -676,33 +222,11 @@
 		assertFalse((boolean) spyQuery.execute(params));
 	}
 
-	private void queryWithMockResult(String queryName, List results, Method m) {
+	private void queryWithMockResult(String queryName, List results) {
 		when(this.queryMethod.getName()).thenReturn(queryName);
-		doReturn(new DefaultParameters(m))
-				.when(this.queryMethod).getParameters();
-		this.partTreeDatastoreQuery = createQuery(false, false);
-		when(this.datastoreTemplate.queryKeysOrEntities(any(), Mockito.<Class<Trade>>any()))
+		this.partTreeSpannerQuery = createQuery();
+		when(this.spannerTemplate.queryKeysOrEntities(any(), Mockito.<Class<Trade>>any()))
 				.thenReturn(results);
-	}
-
-	public List<Trade> tradeMethod(String action, String symbol, double pless, double pgreater) {
-		return null;
-	}
-
-	public List<Trade> tradeMethod(String action, String symbol, double pless, double pgreater, Pageable pageable) {
-		return null;
-	}
-
-	public List<Trade> tradeMethod(String action, String symbol, double pless, double pgreater, Sort sort) {
-		return null;
-	}
-
-	public int traderAndPrice() {
-		return 0;
-	}
-
-	public int countByAction(String action) {
-		return 0;
 	}
 
 	@Entity(name = "trades")
