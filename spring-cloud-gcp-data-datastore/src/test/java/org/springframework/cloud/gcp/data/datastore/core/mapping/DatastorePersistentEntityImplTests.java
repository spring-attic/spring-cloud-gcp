/*
 * Copyright 2017-2018 the original author or authors.
 *
 * Licensed under the Apache License, Version 2.0 (the "License");
 * you may not use this file except in compliance with the License.
 * You may obtain a copy of the License at
 *
 *      http://www.apache.org/licenses/LICENSE-2.0
 *
 * Unless required by applicable law or agreed to in writing, software
 * distributed under the License is distributed on an "AS IS" BASIS,
 * WITHOUT WARRANTIES OR CONDITIONS OF ANY KIND, either express or implied.
 * See the License for the specific language governing permissions and
 * limitations under the License.
 */

package org.springframework.cloud.gcp.data.datastore.core.mapping;

import org.junit.Rule;
import org.junit.Test;
import org.junit.rules.ExpectedException;

import org.springframework.context.ApplicationContext;
import org.springframework.data.annotation.Id;
import org.springframework.data.annotation.Transient;
import org.springframework.data.mapping.PersistentPropertyAccessor;
import org.springframework.data.mapping.SimplePropertyHandler;
import org.springframework.data.util.ClassTypeInformation;
import org.springframework.expression.spel.SpelEvaluationException;

import static org.assertj.core.api.Assertions.assertThat;
import static org.mockito.Mockito.mock;
import static org.mockito.Mockito.when;

/**
 * @author Chengyuan Zhao
 */
public class DatastorePersistentEntityImplTests {

	@Rule
	public ExpectedException expectedException = ExpectedException.none();

	@Test
	public void testTableName() {
		DatastorePersistentEntityImpl<TestEntity> entity = new DatastorePersistentEntityImpl<>(
				ClassTypeInformation.from(TestEntity.class));
		assertThat(entity.kindName()).isEqualTo("custom_test_kind");
	}

	@Test
	public void testRawTableName() {
		DatastorePersistentEntityImpl<EntityNoCustomName> entity = new DatastorePersistentEntityImpl<>(
				ClassTypeInformation.from(EntityNoCustomName.class));

		assertThat(entity.kindName()).isEqualTo("entityNoCustomName");
	}

	@Test
	public void testEmptyCustomTableName() {
		DatastorePersistentEntityImpl<EntityEmptyCustomName> entity = new DatastorePersistentEntityImpl<>(
				ClassTypeInformation.from(EntityEmptyCustomName.class));

		assertThat(entity.kindName()).isEqualTo("entityEmptyCustomName");
	}

	@Test
	public void testExpressionResolutionWithoutApplicationContext() {
		this.expectedException.expect(SpelEvaluationException.class);
		this.expectedException.expectMessage("Property or field 'kindPostfix' cannot be found on null");
		DatastorePersistentEntityImpl<EntityWithExpression> entity = new DatastorePersistentEntityImpl<>(
				ClassTypeInformation.from(EntityWithExpression.class));

		entity.kindName();
	}

	@Test
	public void testExpressionResolutionFromApplicationContext() {
		DatastorePersistentEntityImpl<EntityWithExpression> entity = new DatastorePersistentEntityImpl<>(
				ClassTypeInformation.from(EntityWithExpression.class));

		ApplicationContext applicationContext = mock(ApplicationContext.class);
		when(applicationContext.getBean("kindPostfix")).thenReturn("something");
		when(applicationContext.containsBean("kindPostfix")).thenReturn(true);

		entity.setApplicationContext(applicationContext);
		assertThat(entity.kindName()).isEqualTo("kind_something");
	}

	@Test
	public void testHasIdProperty() {
		assertThat(new DatastoreMappingContext().getPersistentEntity(TestEntity.class)
				.hasIdProperty()).isTrue();
	}

	@Test
	public void testHasNoIdProperty() {
		assertThat(new DatastoreMappingContext().getPersistentEntity(EntityWithNoId.class).hasIdProperty()).isFalse();
	}

	@Test
	public void testGetIdPropertyOrFail() {
		this.expectedException.expect(DatastoreDataException.class);
		this.expectedException.expectMessage("An ID property was required but does not exist for the type: " +
				"class org.springframework.cloud.gcp.data.datastore.core.mapping." +
				"DatastorePersistentEntityImplTests$EntityWithNoId");
		new DatastoreMappingContext().getPersistentEntity(EntityWithNoId.class)
				.getIdPropertyOrFail();
	}

	@Test
	public void testIgnoredProperty() {
		TestEntity t = new TestEntity();
		t.id = "a";
		t.something = "a";
		t.notMapped = "b";
		DatastorePersistentEntity p = new DatastoreMappingContext()
				.getPersistentEntity(TestEntity.class);
		PersistentPropertyAccessor accessor = p.getPropertyAccessor(t);
<<<<<<< HEAD
		p.doWithProperties((SimplePropertyHandler) (property) -> assertNotEquals("b",
				accessor.getProperty(property)));
=======

		p.doWithProperties(
				(SimplePropertyHandler) property -> assertThat(accessor.getProperty(property)).isNotEqualTo("b"));
>>>>>>> 0759c54e
	}

	@Entity(name = "custom_test_kind")
	private static class TestEntity {
		@Id
		String id;

		@Field(name = "custom_col")
		String something;

		@Transient
		String notMapped;
	}

	private static class EntityNoCustomName {
		@Id
		String id;

		String something;
	}

	@Entity
	private static class EntityEmptyCustomName {
		@Id
		String id;

		String something;
	}

	@Entity(name = "#{'kind_'.concat(kindPostfix)}")
	private static class EntityWithExpression {
		@Id
		String id;

		String something;
	}

	private static class EntityWithNoId {
		String id;
	}
}<|MERGE_RESOLUTION|>--- conflicted
+++ resolved
@@ -116,14 +116,9 @@
 		DatastorePersistentEntity p = new DatastoreMappingContext()
 				.getPersistentEntity(TestEntity.class);
 		PersistentPropertyAccessor accessor = p.getPropertyAccessor(t);
-<<<<<<< HEAD
-		p.doWithProperties((SimplePropertyHandler) (property) -> assertNotEquals("b",
-				accessor.getProperty(property)));
-=======
 
 		p.doWithProperties(
 				(SimplePropertyHandler) property -> assertThat(accessor.getProperty(property)).isNotEqualTo("b"));
->>>>>>> 0759c54e
 	}
 
 	@Entity(name = "custom_test_kind")
