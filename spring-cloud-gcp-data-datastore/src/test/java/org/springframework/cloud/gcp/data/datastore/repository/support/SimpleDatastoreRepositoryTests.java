/*
 * Copyright 2017-2018 the original author or authors.
 *
 * Licensed under the Apache License, Version 2.0 (the "License");
 * you may not use this file except in compliance with the License.
 * You may obtain a copy of the License at
 *
 *      http://www.apache.org/licenses/LICENSE-2.0
 *
 * Unless required by applicable law or agreed to in writing, software
 * distributed under the License is distributed on an "AS IS" BASIS,
 * WITHOUT WARRANTIES OR CONDITIONS OF ANY KIND, either express or implied.
 * See the License for the specific language governing permissions and
 * limitations under the License.
 */

package org.springframework.cloud.gcp.data.datastore.repository.support;

import java.util.List;
import java.util.function.Function;

import com.google.common.collect.ImmutableList;
import org.junit.Test;

import org.springframework.cloud.gcp.data.datastore.core.DatastoreOperations;
import org.springframework.cloud.gcp.data.datastore.core.DatastoreQueryOptions;
import org.springframework.cloud.gcp.data.datastore.core.DatastoreTemplate;
import org.springframework.data.domain.PageRequest;
import org.springframework.data.domain.Sort;

import static org.assertj.core.api.Assertions.assertThat;
import static org.mockito.ArgumentMatchers.any;
import static org.mockito.ArgumentMatchers.eq;
import static org.mockito.ArgumentMatchers.same;
import static org.mockito.Mockito.mock;
import static org.mockito.Mockito.times;
import static org.mockito.Mockito.verify;
import static org.mockito.Mockito.when;

/**
 * @author Chengyuan Zhao
 */
public class SimpleDatastoreRepositoryTests {

	private final DatastoreTemplate datastoreTemplate = mock(DatastoreTemplate.class);

	private final SimpleDatastoreRepository<Object, String> simpleDatastoreRepository = new SimpleDatastoreRepository<>(
			this.datastoreTemplate, Object.class);

	@Test
	public void saveTest() {
		Object object = new Object();
		this.simpleDatastoreRepository.save(object);
		verify(this.datastoreTemplate, times(1)).save(same(object));
	}

	@Test
	public void saveAllTest() {
		Iterable entities = ImmutableList.of();
		this.simpleDatastoreRepository.saveAll(entities);
		verify(this.datastoreTemplate, times(1)).saveAll(same(entities));
	}

	@Test
	public void findByIdTest() {
		String id = "key";
		this.simpleDatastoreRepository.findById(id);
		verify(this.datastoreTemplate, times(1)).findById(eq(id), eq(Object.class));
	}

	@Test
	public void existsByIdTest() {
		String id = "key";
		this.simpleDatastoreRepository.existsById(id);
		verify(this.datastoreTemplate, times(1)).existsById(eq(id), eq(Object.class));
	}

	@Test
	public void findAllTest() {
		this.simpleDatastoreRepository.findAll();
		verify(this.datastoreTemplate, times(1)).findAll(eq(Object.class));
	}

	@Test
	public void findAllByIdTest() {
		List<String> keys = ImmutableList.of("1", "2");
		this.simpleDatastoreRepository.findAllById(keys);
		verify(this.datastoreTemplate, times(1)).findAllById(eq(keys), eq(Object.class));
	}

	@Test
	public void countTest() {
		this.simpleDatastoreRepository.count();
		verify(this.datastoreTemplate, times(1)).count(eq(Object.class));
	}

	@Test
	public void deleteByIdTest() {
		String id = "key";
		this.simpleDatastoreRepository.deleteById(id);
		verify(this.datastoreTemplate, times(1)).deleteById(eq(id), eq(Object.class));
	}

	@Test
	public void deleteTest() {
		Object object = new Object();
		this.simpleDatastoreRepository.delete(object);
		verify(this.datastoreTemplate, times(1)).delete(same(object));
	}

	@Test
	public void deleteAllTest() {
		Iterable entities = ImmutableList.of();
		this.simpleDatastoreRepository.deleteAll(entities);
		verify(this.datastoreTemplate, times(1)).deleteAll(same(entities));
	}

	@Test
	public void deleteAllClassTest() {
		this.simpleDatastoreRepository.deleteAll();
		verify(this.datastoreTemplate, times(1)).deleteAll(eq(Object.class));
	}

	@Test
	public void runTransactionCallableTest() {
		when(this.datastoreTemplate.performTransaction(any())).thenAnswer((invocation) -> {
			Function<DatastoreOperations, String> f = invocation.getArgument(0);
			return f.apply(this.datastoreTemplate);
		});
<<<<<<< HEAD
		assertEquals("test",
				new SimpleDatastoreRepository<Object, String>(this.datastoreTemplate,
						Object.class).performTransaction((repo) -> "test"));
=======

		String result = new SimpleDatastoreRepository<Object, String>(this.datastoreTemplate, Object.class)
				.performTransaction(repo -> "test");
		assertThat(result).isEqualTo("test");
>>>>>>> 0759c54e
	}

	@Test
	public void findAllPageableAsc() {
		this.simpleDatastoreRepository.findAll(PageRequest.of(0, 5, Sort.Direction.ASC, "property1"));

		verify(this.datastoreTemplate, times(1)).findAll(eq(Object.class),
				eq(new DatastoreQueryOptions(5, 0, new Sort(Sort.Direction.ASC, "property1"))));
	}

	@Test
	public void findAllPageableDesc() {
		this.simpleDatastoreRepository.findAll(PageRequest.of(1, 5, Sort.Direction.DESC, "property1", "property2"));
		verify(this.datastoreTemplate, times(1)).findAll(eq(Object.class),
				eq(new DatastoreQueryOptions(5, 5,
						Sort.by(
								new Sort.Order(Sort.Direction.DESC, "property1"),
								new Sort.Order(Sort.Direction.DESC, "property2")))));
	}

	@Test
	public void findAllSortAsc() {
		this.simpleDatastoreRepository.findAll(Sort.by(
				new Sort.Order(Sort.Direction.DESC, "property1"),
				new Sort.Order(Sort.Direction.ASC, "property2")));
		verify(this.datastoreTemplate, times(1)).findAll(eq(Object.class),
				eq(new DatastoreQueryOptions(null, null,
						Sort.by(
								new Sort.Order(Sort.Direction.DESC, "property1"),
								new Sort.Order(Sort.Direction.ASC, "property2")))));

	}
}<|MERGE_RESOLUTION|>--- conflicted
+++ resolved
@@ -123,20 +123,14 @@
 
 	@Test
 	public void runTransactionCallableTest() {
-		when(this.datastoreTemplate.performTransaction(any())).thenAnswer((invocation) -> {
+		when(this.datastoreTemplate.performTransaction(any())).thenAnswer(invocation -> {
 			Function<DatastoreOperations, String> f = invocation.getArgument(0);
 			return f.apply(this.datastoreTemplate);
 		});
-<<<<<<< HEAD
-		assertEquals("test",
-				new SimpleDatastoreRepository<Object, String>(this.datastoreTemplate,
-						Object.class).performTransaction((repo) -> "test"));
-=======
 
 		String result = new SimpleDatastoreRepository<Object, String>(this.datastoreTemplate, Object.class)
 				.performTransaction(repo -> "test");
 		assertThat(result).isEqualTo("test");
->>>>>>> 0759c54e
 	}
 
 	@Test
