/*
 * Copyright 2017-2019 the original author or authors.
 *
 * Licensed under the Apache License, Version 2.0 (the "License");
 * you may not use this file except in compliance with the License.
 * You may obtain a copy of the License at
 *
 *      http://www.apache.org/licenses/LICENSE-2.0
 *
 * Unless required by applicable law or agreed to in writing, software
 * distributed under the License is distributed on an "AS IS" BASIS,
 * WITHOUT WARRANTIES OR CONDITIONS OF ANY KIND, either express or implied.
 * See the License for the specific language governing permissions and
 * limitations under the License.
 */

package org.springframework.cloud.gcp.data.datastore.it;

import java.util.Arrays;
import java.util.HashMap;
import java.util.List;
import java.util.Map;
import java.util.concurrent.TimeUnit;
import java.util.function.Supplier;
import java.util.stream.Collectors;

import com.google.cloud.datastore.Blob;
import com.google.cloud.datastore.DatastoreReaderWriter;
import com.google.cloud.datastore.Key;
import org.awaitility.Awaitility;
import org.junit.After;
import org.junit.Before;
import org.junit.BeforeClass;
import org.junit.Test;
import org.junit.runner.RunWith;

import org.springframework.beans.factory.annotation.Autowired;
import org.springframework.cloud.gcp.data.datastore.core.DatastoreTemplate;
import org.springframework.cloud.gcp.data.datastore.it.TestEntity.Shape;
import org.springframework.data.domain.Example;
import org.springframework.data.domain.ExampleMatcher;
import org.springframework.data.domain.Page;
import org.springframework.data.domain.PageRequest;
import org.springframework.data.domain.Sort;
import org.springframework.test.context.ContextConfiguration;
import org.springframework.test.context.junit4.SpringRunner;

import static org.assertj.core.api.Assertions.assertThat;
import static org.hamcrest.Matchers.is;
import static org.junit.Assume.assumeThat;

/**
 * Integration tests for Datastore that use many features.
 *
 * @author Chengyuan Zhao
 * @author Dmitry Solomakha
 */
@RunWith(SpringRunner.class)
@ContextConfiguration(classes = { DatastoreIntegrationTestConfiguration.class })
public class DatastoreIntegrationTests {

	// queries are eventually consistent, so we may need to retry a few times.
	private static final int QUERY_WAIT_INTERVAL_SECONDS = 15;

	// This value is multiplied against recorded actual times needed to wait for eventual
	// consistency.
	private static final int WAIT_FOR_EVENTUAL_CONSISTENCY_SAFETY_MULTIPLE = 3;

	@Autowired
	private TestEntityRepository testEntityRepository;

	@Autowired
	private DatastoreTemplate datastoreTemplate;

	@Autowired
	private TransactionalTemplateService transactionalTemplateService;

	@Autowired
	private DatastoreReaderWriter datastore;

	private Key keyForMap;
	private long millisWaited;

	private final TestEntity testEntityA = new TestEntity(1L, "red", 1L, Shape.CIRCLE, null);

	private final TestEntity testEntityB = new TestEntity(2L, "blue", 1L, Shape.CIRCLE, null);

	private final TestEntity testEntityC = new TestEntity(3L, "red", 1L, Shape.CIRCLE, null);

	private final TestEntity testEntityD = new TestEntity(4L, "red", 1L, Shape.SQUARE, null);

	private final List<TestEntity> allTestEntities;

	{
		this.allTestEntities = ImmutableList.of(this.testEntityA, this.testEntityB, this.testEntityC, this.testEntityD);
	}

	@BeforeClass
	public static void checkToRun() {
		assumeThat(
				"Datastore integration tests are disabled. Please use '-Dit.datastore=true' "
						+ "to enable them. ",
				System.getProperty("it.datastore"), is("true"));
	}

	@After
	public void deleteAll() {
		this.datastoreTemplate.deleteAll(EmbeddableTreeNode.class);
		this.datastoreTemplate.deleteAll(AncestorEntity.class);
		this.datastoreTemplate.deleteAll(AncestorEntity.DescendantEntry.class);
		this.datastoreTemplate.deleteAll(TreeCollection.class);
		this.datastoreTemplate.deleteAll(ReferenceEntry.class);
		this.testEntityRepository.deleteAll();
		if (this.keyForMap != null) {
			this.datastore.delete(this.keyForMap);
		}
	}

	@Before
	public void saveEntities() {
		this.testEntityRepository.saveAll(this.allTestEntities);

		this.millisWaited = waitUntilTrue(
				() -> this.testEntityRepository.countBySize(1L) == 4);

<<<<<<< HEAD
	}
=======
		List<TestEntity> allTestEntities = Arrays.asList(testEntityA, testEntityB,
				testEntityC, testEntityD);
>>>>>>> 23ea0c4d

	@Test
	public void testFindByExample() {
		assertThat(this.testEntityRepository
				.findAll(Example.of(new TestEntity(null, "red", null, Shape.CIRCLE, null))))
				.containsExactlyInAnyOrder(this.testEntityA, this.testEntityC);

		Page<TestEntity> result = this.testEntityRepository
				.findAll(
						Example.of(new TestEntity(null, null, null, null, null),
								ExampleMatcher.matching().withIgnorePaths("id", "color", "size", "shape")),
						PageRequest.of(1, 2));
		assertThat(result.getTotalElements()).isEqualTo(4);
		assertThat(result.getNumberOfElements()).isEqualTo(2);
		assertThat(result.getTotalPages()).isEqualTo(2);

		assertThat(this.testEntityRepository
				.findAll(
						Example.of(new TestEntity(null, null, null, null, null),
								ExampleMatcher.matching().withIgnorePaths("id", "color", "size", "shape", "blobField")),
						Sort.by(Sort.Direction.ASC, "id")))
				.containsExactly(this.testEntityA, this.testEntityB, this.testEntityC, this.testEntityD);

		assertThat(this.testEntityRepository
				.count(Example.of(new TestEntity(null, "red", null, Shape.CIRCLE, null),
						ExampleMatcher.matching().withIgnorePaths("id", "size", "blobField"))))
				.isEqualTo(2);

		assertThat(this.testEntityRepository
				.exists(Example.of(new TestEntity(null, "red", null, Shape.CIRCLE, null),
						ExampleMatcher.matching().withIgnorePaths("id", "size", "blobField"))))
				.isEqualTo(true);

		assertThat(this.testEntityRepository
				.exists(Example.of(new TestEntity(null, "red", null, null, null),
						ExampleMatcher.matching().withIncludeNullValues())))
				.isEqualTo(false);

		assertThat(this.testEntityRepository
				.exists(Example.of(new TestEntity(null, "red", null, null, null))))
				.isEqualTo(true);
	}

	@Test
	public void testSaveAndDeleteRepository() throws InterruptedException {

		assertThat(this.testEntityRepository.findByShape(Shape.SQUARE).stream()
				.map(TestEntity::getId).collect(Collectors.toList())).contains(4L);

		assertThat(this.testEntityRepository.findByColor("red", PageRequest.of(0, 1)).hasNext()).isTrue();
		assertThat(this.testEntityRepository.findByColor("red", PageRequest.of(1, 1)).hasNext()).isTrue();
		assertThat(
				this.testEntityRepository.findByColor("red", PageRequest.of(2, 1)).hasNext()).isFalse();

		Page<TestEntity> circles = this.testEntityRepository.findByShape(Shape.CIRCLE, PageRequest.of(0, 2));
		assertThat(circles.getTotalElements()).isEqualTo(3L);
		assertThat(circles.getTotalPages()).isEqualTo(2);
		assertThat(circles.get().count()).isEqualTo(2L);
		assertThat(circles.get().allMatch((e) -> e.getShape().equals(Shape.CIRCLE))).isTrue();

		assertThat(this.testEntityRepository.findByEnumQueryParam(Shape.SQUARE).stream()
				.map(TestEntity::getId).collect(Collectors.toList())).contains(4L);

		assertThat(this.testEntityRepository.deleteBySize(1L)).isEqualTo(4);

		this.testEntityRepository.saveAll(this.allTestEntities);

		this.millisWaited = Math.max(this.millisWaited,
				waitUntilTrue(() -> this.testEntityRepository.countBySize(1L) == 4));

		assertThat(
				this.testEntityRepository.removeByColor("red").stream()
						.map(TestEntity::getId).collect(Collectors.toList()))
								.containsExactlyInAnyOrder(1L, 3L, 4L);

		this.testEntityRepository.saveAll(this.allTestEntities);
		assertThat(this.testEntityRepository.findById(1L).get().getBlobField()).isNull();

		this.testEntityA.setBlobField(Blob.copyFrom("testValueA".getBytes()));

		this.testEntityRepository.save(this.testEntityA);

		assertThat(this.testEntityRepository.findById(1L).get().getBlobField())
				.isEqualTo(Blob.copyFrom("testValueA".getBytes()));

		this.millisWaited = Math.max(this.millisWaited, waitUntilTrue(
				() -> this.testEntityRepository.countBySizeAndColor(1L, "red") == 3));

		List<TestEntity> foundByCustomQuery = this.testEntityRepository
				.findEntitiesWithCustomQuery(1L);
		TestEntity[] foundByCustomProjectionQuery = this.testEntityRepository
				.findEntitiesWithCustomProjectionQuery(1L);

		assertThat(this.testEntityRepository.countBySizeAndColor(1, "blue")).isEqualTo(1);
		assertThat(this.testEntityRepository.getById(2L).getColor()).isEqualTo("blue");
		assertThat(this.testEntityRepository.countBySizeAndColor(1, "red")).isEqualTo(3);
		assertThat(
				this.testEntityRepository.findTop3BySizeAndColor(1, "red").stream()
						.map(TestEntity::getId).collect(Collectors.toList()))
								.containsExactlyInAnyOrder(1L, 3L, 4L);

		assertThat(this.testEntityRepository.getKeys().stream().map(Key::getId).collect(Collectors.toList()))
				.containsExactlyInAnyOrder(1L, 2L, 3L, 4L);

		assertThat(foundByCustomQuery.size()).isEqualTo(1);
		assertThat(this.testEntityRepository.countEntitiesWithCustomQuery(1L)).isEqualTo(4);
		assertThat(this.testEntityRepository.existsByEntitiesWithCustomQuery(1L)).isTrue();
		assertThat(foundByCustomQuery.get(0).getBlobField()).isEqualTo(Blob.copyFrom("testValueA".getBytes()));

		assertThat(foundByCustomProjectionQuery.length).isEqualTo(1);
		assertThat(foundByCustomProjectionQuery[0].getBlobField()).isNull();
		assertThat(foundByCustomProjectionQuery[0].getId()).isEqualTo((Long) 1L);

		this.testEntityA.setBlobField(null);

		assertThat(this.testEntityRepository.getKey().getId()).isEqualTo((Long) 1L);
		assertThat(this.testEntityRepository.getIds(1L).length).isEqualTo(1);
		assertThat(this.testEntityRepository.getOneId(1L)).isEqualTo(1);
		assertThat(this.testEntityRepository.getOneTestEntity(1L)).isNotNull();

		this.testEntityRepository.save(this.testEntityA);

		assertThat(this.testEntityRepository.findById(1L).get().getBlobField()).isNull();

		assertThat(this.testEntityRepository.findAllById(Arrays.asList(1L, 2L))).hasSize(2);

		this.testEntityRepository.delete(this.testEntityA);

		assertThat(this.testEntityRepository.findById(1L).isPresent()).isFalse();

		this.testEntityRepository.deleteAll();

		this.transactionalTemplateService.testSaveAndStateConstantInTransaction(
				this.allTestEntities,
				this.millisWaited * WAIT_FOR_EVENTUAL_CONSISTENCY_SAFETY_MULTIPLE);

		this.millisWaited = Math.max(this.millisWaited,
				waitUntilTrue(() -> this.testEntityRepository.countBySize(1L) == 4));

		this.testEntityRepository.deleteAll();

		try {
			this.transactionalTemplateService
					.testSaveInTransactionFailed(this.allTestEntities);
		}
		catch (Exception ignored) {
		}

		// we wait a period long enough that the previously attempted failed save would
		// show up if it is unexpectedly successful and committed.
		Thread.sleep(this.millisWaited * WAIT_FOR_EVENTUAL_CONSISTENCY_SAFETY_MULTIPLE);

		assertThat(this.testEntityRepository.count()).isEqualTo(0);

		assertThat(this.testEntityRepository.findAllById(Arrays.asList(1L, 2L)).iterator().hasNext()).isFalse();
	}

	@Test
	public void embeddedEntitiesTest() {
		EmbeddableTreeNode treeNode10 = new EmbeddableTreeNode(10, null, null);
		EmbeddableTreeNode treeNode8 = new EmbeddableTreeNode(8, null, null);
		EmbeddableTreeNode treeNode9 = new EmbeddableTreeNode(9, treeNode8, treeNode10);
		EmbeddableTreeNode treeNode7 = new EmbeddableTreeNode(7, null, treeNode9);


		this.datastoreTemplate.save(treeNode7);

		EmbeddableTreeNode loaded = this.datastoreTemplate.findById(7L, EmbeddableTreeNode.class);

		assertThat(loaded).isEqualTo(treeNode7);
	}

	@Test
	public void embeddedCollectionTest() {
		EmbeddableTreeNode treeNode10 = new EmbeddableTreeNode(10, null, null);
		EmbeddableTreeNode treeNode8 = new EmbeddableTreeNode(8, null, null);
		EmbeddableTreeNode treeNode9 = new EmbeddableTreeNode(9, treeNode8, treeNode10);
		EmbeddableTreeNode treeNode7 = new EmbeddableTreeNode(7, null, treeNode9);

		TreeCollection treeCollection =
				new TreeCollection(1L, Arrays.asList(treeNode7, treeNode8, treeNode9, treeNode10));

		this.datastoreTemplate.save(treeCollection);

		TreeCollection loaded = this.datastoreTemplate.findById(1L, TreeCollection.class);

		assertThat(loaded).isEqualTo(treeCollection);
	}

	@Test
	public void ancestorsTest() {
		AncestorEntity.DescendantEntry descendantEntryA = new AncestorEntity.DescendantEntry("a");
		AncestorEntity.DescendantEntry descendantEntryB = new AncestorEntity.DescendantEntry("b");
		AncestorEntity.DescendantEntry descendantEntryC = new AncestorEntity.DescendantEntry("c");

		AncestorEntity ancestorEntity =
				new AncestorEntity("abc", Arrays.asList(descendantEntryA, descendantEntryB, descendantEntryC));

		this.datastoreTemplate.save(ancestorEntity);
		waitUntilTrue(() -> {
			AncestorEntity byId = this.datastoreTemplate.findById(ancestorEntity.id, AncestorEntity.class);
			return byId != null && byId.descendants.size() == 3;
		});

		AncestorEntity loadedEntity = this.datastoreTemplate.findById(ancestorEntity.id, AncestorEntity.class);
		assertThat(loadedEntity).isEqualTo(ancestorEntity);

		ancestorEntity.descendants.forEach((descendatEntry) -> descendatEntry.name = descendatEntry.name + " updated");
		this.datastoreTemplate.save(ancestorEntity);
		waitUntilTrue(() ->
				this.datastoreTemplate.findAll(AncestorEntity.DescendantEntry.class)
						.stream().allMatch((descendatEntry) -> descendatEntry.name.contains("updated")));

		AncestorEntity loadedEntityAfterUpdate =
				this.datastoreTemplate.findById(ancestorEntity.id, AncestorEntity.class);
		assertThat(loadedEntityAfterUpdate).isEqualTo(ancestorEntity);
	}

	@Test
	public void referenceTest() {
		ReferenceEntry child1 = new ReferenceEntry("child1", null, null);
		ReferenceEntry child2 = new ReferenceEntry("child2", null, null);
		ReferenceEntry sibling = new ReferenceEntry("sibling", null, null);
		ReferenceEntry parent = new ReferenceEntry("parent", sibling, Arrays.asList(child1, child2));

		this.datastoreTemplate.save(parent);
		waitUntilTrue(() -> this.datastoreTemplate.findAll(ReferenceEntry.class).size() == 4);

		ReferenceEntry loadedParent = this.datastoreTemplate.findById(parent.id, ReferenceEntry.class);
		assertThat(loadedParent).isEqualTo(parent);

		parent.name = "parent updated";
		parent.childeren.forEach((child) -> child.name = child.name + " updated");
		parent.sibling.name = "sibling updated";

		this.datastoreTemplate.save(parent);

		waitUntilTrue(() ->
				this.datastoreTemplate.findAll(ReferenceEntry.class)
						.stream().allMatch((entry) -> entry.name.contains("updated")));

		ReferenceEntry loadedParentAfterUpdate = this.datastoreTemplate.findById(parent.id, ReferenceEntry.class);
		assertThat(loadedParentAfterUpdate).isEqualTo(parent);
	}

	@Test
	public void allocateIdTest() {
		// intentionally null ID value
		TestEntity testEntity = new TestEntity(null, "red", 1L, Shape.CIRCLE, null);
		assertThat(testEntity.getId()).isNull();
		this.testEntityRepository.save(testEntity);
		assertThat(testEntity.getId()).isNotNull();
		assertThat(this.testEntityRepository.findById(testEntity.getId())).isPresent();
	}

	@Test
	public void mapTest() {
		Map<String, Long> map = new HashMap<>();
		map.put("field1", 1L);
		map.put("field2", 2L);
		map.put("field3", 3L);

		this.keyForMap = this.datastoreTemplate.createKey("map", "myMap");

		this.datastoreTemplate.writeMap(this.keyForMap, map);
		Map<String, Long> loadedMap = this.datastoreTemplate.findByIdAsMap(this.keyForMap, Long.class);

		assertThat(loadedMap).isEqualTo(map);
	}

	private long waitUntilTrue(Supplier<Boolean> condition) {
		long startTime = System.currentTimeMillis();
		Awaitility.await().atMost(QUERY_WAIT_INTERVAL_SECONDS, TimeUnit.SECONDS).until(condition::get);

		return System.currentTimeMillis() - startTime;
	}
}<|MERGE_RESOLUTION|>--- conflicted
+++ resolved
@@ -92,7 +92,7 @@
 	private final List<TestEntity> allTestEntities;
 
 	{
-		this.allTestEntities = ImmutableList.of(this.testEntityA, this.testEntityB, this.testEntityC, this.testEntityD);
+		this.allTestEntities = Arrays.asList(this.testEntityA, this.testEntityB, this.testEntityC, this.testEntityD);
 	}
 
 	@BeforeClass
@@ -123,12 +123,7 @@
 		this.millisWaited = waitUntilTrue(
 				() -> this.testEntityRepository.countBySize(1L) == 4);
 
-<<<<<<< HEAD
-	}
-=======
-		List<TestEntity> allTestEntities = Arrays.asList(testEntityA, testEntityB,
-				testEntityC, testEntityD);
->>>>>>> 23ea0c4d
+	}
 
 	@Test
 	public void testFindByExample() {
