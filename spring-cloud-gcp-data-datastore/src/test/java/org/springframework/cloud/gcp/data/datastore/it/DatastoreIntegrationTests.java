/*
 *  Copyright 2018 original author or authors.
 *
 *  Licensed under the Apache License, Version 2.0 (the "License");
 *  you may not use this file except in compliance with the License.
 *  You may obtain a copy of the License at
 *
 *       http://www.apache.org/licenses/LICENSE-2.0
 *
 *  Unless required by applicable law or agreed to in writing, software
 *  distributed under the License is distributed on an "AS IS" BASIS,
 *  WITHOUT WARRANTIES OR CONDITIONS OF ANY KIND, either express or implied.
 *  See the License for the specific language governing permissions and
 *  limitations under the License.
 */

package org.springframework.cloud.gcp.data.datastore.it;

import java.util.Arrays;
import java.util.Collections;
import java.util.List;
import java.util.stream.Collectors;

import com.google.cloud.datastore.Blob;
import com.google.common.collect.ImmutableList;
import org.junit.BeforeClass;
import org.junit.Test;
import org.junit.runner.RunWith;

import org.springframework.beans.factory.annotation.Autowired;
import org.springframework.cloud.gcp.data.datastore.core.DatastoreTemplate;
import org.springframework.test.context.ContextConfiguration;
import org.springframework.test.context.junit4.SpringRunner;

import static org.hamcrest.Matchers.containsInAnyOrder;
import static org.hamcrest.Matchers.is;
import static org.hamcrest.Matchers.iterableWithSize;
import static org.junit.Assert.assertEquals;
import static org.junit.Assert.assertFalse;
import static org.junit.Assert.assertNull;
import static org.junit.Assert.assertThat;
import static org.junit.Assume.assumeThat;

/**
 * @author Chengyuan Zhao
 * @author Dmitry Solomakha
 */
@RunWith(SpringRunner.class)
@ContextConfiguration(classes = { DatastoreIntegrationTestConfiguration.class })
public class DatastoreIntegrationTests {

	// queries are eventually consistent, so we may need to retry a few times.
	private static final int QUERY_WAIT_ATTEMPTS = 100;

	private static final int QUERY_WAIT_INTERVAL_MILLIS = 1000;

	@Autowired
	private TestEntityRepository testEntityRepository;

	@Autowired
	private DatastoreTemplate datastoreTemplate;

	@BeforeClass
	public static void checkToRun() {
		assumeThat(
				"Datastre integration tests are disabled. Please use '-Dit.datastore=true' "
						+ "to enable them. ",
				System.getProperty("it.datastore"), is("true"));
	}

	@Test
	public void testSaveAndDeleteRepository() throws InterruptedException {

		TestEntity testEntityA = new TestEntity("a", "red", "round", null);

		TestEntity testEntityB = new TestEntity("b", "blue", "round", null);

		TestEntity testEntityC = new TestEntity("c", "red", "round", null);

		TestEntity testEntityD = new TestEntity("d", "red", "round", null);

		this.testEntityRepository.saveAll(
				ImmutableList.of(testEntityA, testEntityB, testEntityC, testEntityD));

		assertNull(this.testEntityRepository.findById("a").get().getBlobField());

		testEntityA.setBlobField(Blob.copyFrom("testValueA".getBytes()));

		this.testEntityRepository.save(testEntityA);

		assertEquals(Blob.copyFrom("testValueA".getBytes()),
				this.testEntityRepository.findById("a").get().getBlobField());

		List<TestEntity> foundByCustomQuery = Collections.emptyList();
		for (int i = 0; i < QUERY_WAIT_ATTEMPTS; i++) {
			if (!foundByCustomQuery.isEmpty() && this.testEntityRepository
					.findTop3ByShapeAndColor("round", "red").size() == 3) {
				break;
			}
			Thread.sleep(QUERY_WAIT_INTERVAL_MILLIS);
			foundByCustomQuery = this.testEntityRepository
					.findEntitiesWithCustomQuery("a");
		}
		assertEquals(1, this.testEntityRepository.findTop3ByShapeAndColor("round", "blue")
				.size());
		assertEquals(3,
				this.testEntityRepository.findTop3ByShapeAndColor("round", "red").size());
		assertThat(
				this.testEntityRepository.findTop3ByShapeAndColor("round", "red").stream()
						.map(TestEntity::getId).collect(Collectors.toList()),
				containsInAnyOrder("a", "c", "d"));
		assertEquals(1, foundByCustomQuery.size());
		assertEquals(Blob.copyFrom("testValueA".getBytes()),
				foundByCustomQuery.get(0).getBlobField());

		testEntityA.setBlobField(null);

		this.testEntityRepository.save(testEntityA);

		assertNull(this.testEntityRepository.findById("a").get().getBlobField());

		assertThat(this.testEntityRepository.findAllById(ImmutableList.of("a", "b")),
				iterableWithSize(2));

		this.testEntityRepository.delete(testEntityA);

		assertFalse(this.testEntityRepository.findById("a").isPresent());

		this.testEntityRepository.deleteAll();

		assertFalse(this.testEntityRepository.findAllById(ImmutableList.of("a", "b"))
				.iterator().hasNext());
	}
<<<<<<< HEAD

	@Test
	public void embeddedEntitiesTest() {
		EmbeddableTreeNode treeNode10 = new EmbeddableTreeNode(10, null, null);
		EmbeddableTreeNode treeNode8 = new EmbeddableTreeNode(8, null, null);
		EmbeddableTreeNode treeNode9 = new EmbeddableTreeNode(9, treeNode8, treeNode10);
		EmbeddableTreeNode treeNode7 = new EmbeddableTreeNode(7, null, treeNode9);


		this.datastoreTemplate.save(treeNode7);

		EmbeddableTreeNode loaded = this.datastoreTemplate.findById(7L, EmbeddableTreeNode.class);

		this.datastoreTemplate.deleteAll(EmbeddableTreeNode.class);
		assertEquals(treeNode7, loaded);
	}

	@Test
	public void embeddedCollectionTest() {
		EmbeddableTreeNode treeNode10 = new EmbeddableTreeNode(10, null, null);
		EmbeddableTreeNode treeNode8 = new EmbeddableTreeNode(8, null, null);
		EmbeddableTreeNode treeNode9 = new EmbeddableTreeNode(9, treeNode8, treeNode10);
		EmbeddableTreeNode treeNode7 = new EmbeddableTreeNode(7, null, treeNode9);

		TreeCollection treeCollection =
				new TreeCollection(1L, Arrays.asList(treeNode7, treeNode8, treeNode9, treeNode10));

		this.datastoreTemplate.save(treeCollection);

		TreeCollection loaded = this.datastoreTemplate.findById(1L, TreeCollection.class);

		this.datastoreTemplate.deleteAll(TreeCollection.class);
		assertEquals(treeCollection, loaded);
	}

=======
>>>>>>> 05a3ef44
}<|MERGE_RESOLUTION|>--- conflicted
+++ resolved
@@ -131,7 +131,6 @@
 		assertFalse(this.testEntityRepository.findAllById(ImmutableList.of("a", "b"))
 				.iterator().hasNext());
 	}
-<<<<<<< HEAD
 
 	@Test
 	public void embeddedEntitiesTest() {
@@ -167,6 +166,4 @@
 		assertEquals(treeCollection, loaded);
 	}
 
-=======
->>>>>>> 05a3ef44
 }