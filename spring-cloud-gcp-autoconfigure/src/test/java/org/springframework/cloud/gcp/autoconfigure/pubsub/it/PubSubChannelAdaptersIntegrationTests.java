--- conflicted
+++ resolved
@@ -74,12 +74,8 @@
 					GcpContextAutoConfiguration.class,
 					GcpPubSubAutoConfiguration.class))
 			.withUserConfiguration(
-<<<<<<< HEAD
 					PubSubChannelAdaptersIntegrationTests.IntegrationConfiguration.class)
 			.withPropertyValues("spring.cloud.gcp.pubsub.emulator-host=${PUBSUB_EMULATOR_HOST}");
-=======
-					PubSubChannelAdaptersIntegrationTests.IntegrationConfiguration.class);
->>>>>>> 6b7abc99
 
 	@BeforeClass
 	public static void enableTests() {
