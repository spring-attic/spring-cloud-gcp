/*
 * Copyright 2017-2019 the original author or authors.
 *
 * Licensed under the Apache License, Version 2.0 (the "License");
 * you may not use this file except in compliance with the License.
 * You may obtain a copy of the License at
 *
 *      http://www.apache.org/licenses/LICENSE-2.0
 *
 * Unless required by applicable law or agreed to in writing, software
 * distributed under the License is distributed on an "AS IS" BASIS,
 * WITHOUT WARRANTIES OR CONDITIONS OF ANY KIND, either express or implied.
 * See the License for the specific language governing permissions and
 * limitations under the License.
 */

package org.springframework.cloud.gcp.autoconfigure.vision;

import java.io.IOException;
import java.util.concurrent.Executor;

import com.google.api.gax.core.CredentialsProvider;
import com.google.cloud.storage.Storage;
import com.google.cloud.vision.v1.ImageAnnotatorClient;
import com.google.cloud.vision.v1.ImageAnnotatorSettings;

import org.springframework.beans.factory.annotation.Qualifier;
import org.springframework.boot.autoconfigure.condition.ConditionalOnClass;
import org.springframework.boot.autoconfigure.condition.ConditionalOnMissingBean;
import org.springframework.boot.autoconfigure.condition.ConditionalOnProperty;
import org.springframework.boot.context.properties.EnableConfigurationProperties;
import org.springframework.cloud.gcp.core.DefaultCredentialsProvider;
import org.springframework.cloud.gcp.core.UserAgentHeaderProvider;
import org.springframework.cloud.gcp.vision.CloudVisionTemplate;
import org.springframework.cloud.gcp.vision.DocumentOcrTemplate;
import org.springframework.context.annotation.Bean;
import org.springframework.context.annotation.Configuration;
import org.springframework.scheduling.concurrent.ThreadPoolTaskExecutor;

/**
 * Provides Spring Beans for using Cloud Vision API.
 *
 * @author Daniel Zou
 * @since 1.1
 */
@Configuration
@EnableConfigurationProperties(CloudVisionProperties.class)
@ConditionalOnClass(CloudVisionTemplate.class)
@ConditionalOnProperty(value = "spring.cloud.gcp.vision.enabled", matchIfMissing = true)
public class CloudVisionAutoConfiguration {

	private final CloudVisionProperties cloudVisionProperties;

	private final CredentialsProvider credentialsProvider;

	public CloudVisionAutoConfiguration(
			CloudVisionProperties properties, CredentialsProvider credentialsProvider)
			throws IOException {

		this.cloudVisionProperties = properties;

		if (properties.getCredentials().hasKey()) {
			this.credentialsProvider = new DefaultCredentialsProvider(properties);
		}
		else {
			this.credentialsProvider = credentialsProvider;
		}
	}

	/**
	 * Configure the Cloud Vision API client {@link ImageAnnotatorClient}. The
	 * spring-cloud-gcp-starter autowires a {@link CredentialsProvider} object that provides
	 * the GCP credentials, required to authenticate and authorize Vision API calls.
	 * <p>Cloud Vision API client implements {@link AutoCloseable}, which is automatically
	 * honored by Spring bean lifecycle.
	 * <p>Most of the Google Cloud API clients are thread-safe heavy objects. I.e., it's better
	 * to produce a singleton and re-using the client object for multiple requests.
	 * @return a Cloud Vision API client
	 * @throws IOException if an exception occurs creating the ImageAnnotatorClient
	 */
	@Bean
	@ConditionalOnMissingBean
	public ImageAnnotatorClient imageAnnotatorClient() throws IOException {
		ImageAnnotatorSettings clientSettings = ImageAnnotatorSettings.newBuilder()
				.setCredentialsProvider(this.credentialsProvider)
				.setHeaderProvider(new UserAgentHeaderProvider(CloudVisionAutoConfiguration.class))
				.build();

		return ImageAnnotatorClient.create(clientSettings);
	}

	@Bean
	@ConditionalOnMissingBean
	public CloudVisionTemplate cloudVisionTemplate(ImageAnnotatorClient imageAnnotatorClient) {
		return new CloudVisionTemplate(imageAnnotatorClient);
	}

	@Bean
	@ConditionalOnMissingBean
	public DocumentOcrTemplate documentOcrTemplate(
<<<<<<< HEAD
			ImageAnnotatorClient imageAnnotatorClient, Storage storage) {

		return new DocumentOcrTemplate(imageAnnotatorClient, storage);
=======
			ImageAnnotatorClient imageAnnotatorClient,
			Storage storage,
			@Qualifier("cloudVisionExecutor") Executor executor) {

		return new DocumentOcrTemplate(
				imageAnnotatorClient,
				storage,
				executor,
				this.cloudVisionProperties.getJsonOutputBatchSize());
	}

	@Bean
	@ConditionalOnMissingBean(name = "cloudVisionExecutor")
	public Executor cloudVisionExecutor() {
		ThreadPoolTaskExecutor ackExecutor = new ThreadPoolTaskExecutor();
		ackExecutor.setMaxPoolSize(this.cloudVisionProperties.getExecutorThreadsCount());
		ackExecutor.setThreadNamePrefix("gcp-cloud-vision-ocr-executor");
		return ackExecutor;
>>>>>>> 58de6b0e
	}
}<|MERGE_RESOLUTION|>--- conflicted
+++ resolved
@@ -98,11 +98,6 @@
 	@Bean
 	@ConditionalOnMissingBean
 	public DocumentOcrTemplate documentOcrTemplate(
-<<<<<<< HEAD
-			ImageAnnotatorClient imageAnnotatorClient, Storage storage) {
-
-		return new DocumentOcrTemplate(imageAnnotatorClient, storage);
-=======
 			ImageAnnotatorClient imageAnnotatorClient,
 			Storage storage,
 			@Qualifier("cloudVisionExecutor") Executor executor) {
@@ -121,6 +116,5 @@
 		ackExecutor.setMaxPoolSize(this.cloudVisionProperties.getExecutorThreadsCount());
 		ackExecutor.setThreadNamePrefix("gcp-cloud-vision-ocr-executor");
 		return ackExecutor;
->>>>>>> 58de6b0e
 	}
 }