{
  "properties": [
    {
      "name": "spring.cloud.gcp.logging.enabled",
      "type": "java.lang.Boolean",
      "description": "Auto-configure Google Cloud Stackdriver logging for Spring MVC.",
      "defaultValue": true
    },
    {
      "name": "spring.cloud.gcp.pubsub.enabled",
      "type": "java.lang.Boolean",
      "description": "Auto-configure Google Cloud Pub/Sub components.",
      "defaultValue": true
    },
    {
      "name": "spring.cloud.gcp.sql.enabled",
      "type": "java.lang.Boolean",
      "description": "Auto-configure Google Cloud SQL support components.",
      "defaultValue": true
    },
    {
      "name": "spring.cloud.gcp.trace.enabled",
      "type": "java.lang.Boolean",
      "description": "Auto-configure Google Cloud Stackdriver tracing components.",
      "defaultValue": true
    },
    {
      "name": "spring.cloud.gcp.storage.enabled",
      "type": "java.lang.Boolean",
      "description": "Auto-configure Google Cloud Storage components.",
      "defaultValue": true
    },
    {
<<<<<<< HEAD
      "name": "spring.cloud.gcp.vision.enabled",
      "type": "java.lang.Boolean",
      "description": "Auto-configure Google Cloud Vision components.",
      "defaultValue": true
=======
      "name": "spring.cloud.gcp.security.iap.enabled",
      "type": "java.lang.Boolean",
      "description": "Auto-configure Google Cloud IAP identity extraction components.",
      "defaultValue": false
>>>>>>> 9e1903cb
    }
  ]
}
<|MERGE_RESOLUTION|>--- conflicted
+++ resolved
@@ -31,17 +31,16 @@
       "defaultValue": true
     },
     {
-<<<<<<< HEAD
+      "name": "spring.cloud.gcp.security.iap.enabled",
+      "type": "java.lang.Boolean",
+      "description": "Auto-configure Google Cloud IAP identity extraction components.",
+      "defaultValue": false
+    },
+    {
       "name": "spring.cloud.gcp.vision.enabled",
       "type": "java.lang.Boolean",
       "description": "Auto-configure Google Cloud Vision components.",
       "defaultValue": true
-=======
-      "name": "spring.cloud.gcp.security.iap.enabled",
-      "type": "java.lang.Boolean",
-      "description": "Auto-configure Google Cloud IAP identity extraction components.",
-      "defaultValue": false
->>>>>>> 9e1903cb
     }
   ]
 }
