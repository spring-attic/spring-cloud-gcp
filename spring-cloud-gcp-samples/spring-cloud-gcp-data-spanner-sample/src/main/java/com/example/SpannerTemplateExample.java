--- conflicted
+++ resolved
@@ -56,11 +56,6 @@
 			t.price = 100.0;
 			t.shares = 12345.6;
 
-<<<<<<< HEAD
-			List<Trade> trades = this.spannerOperations.findAll(Trade.class, Sort.by("action"));
-
-=======
->>>>>>> 343b40da
 			this.spannerOperations.insert(t);
 			t.action = "SELL";
 
