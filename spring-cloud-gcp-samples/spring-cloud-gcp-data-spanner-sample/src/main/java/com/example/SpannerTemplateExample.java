/*
 *  Copyright 2018 original author or authors.
 *
 *  Licensed under the Apache License, Version 2.0 (the "License");
 *  you may not use this file except in compliance with the License.
 *  You may obtain a copy of the License at
 *
 *       http://www.apache.org/licenses/LICENSE-2.0
 *
 *  Unless required by applicable law or agreed to in writing, software
 *  distributed under the License is distributed on an "AS IS" BASIS,
 *  WITHOUT WARRANTIES OR CONDITIONS OF ANY KIND, either express or implied.
 *  See the License for the specific language governing permissions and
 *  limitations under the License.
 */

package com.example;

import java.util.Arrays;
import java.util.List;

import com.google.cloud.spanner.KeySet;

import org.springframework.beans.factory.annotation.Autowired;
import org.springframework.boot.CommandLineRunner;
import org.springframework.boot.WebApplicationType;
import org.springframework.boot.autoconfigure.SpringBootApplication;
import org.springframework.boot.builder.SpringApplicationBuilder;
import org.springframework.cloud.gcp.data.spanner.core.SpannerOperations;
import org.springframework.context.ApplicationContext;
import org.springframework.context.annotation.Bean;

/**
 * @author Balint Pato
 * @author Mike Eltsufin
 */
@SpringBootApplication
public class SpannerTemplateExample {

	@Autowired
	private SpannerOperations spannerOperations;

	public static void main(String[] args) {
		new SpringApplicationBuilder(SpannerTemplateExample.class)
				.web(WebApplicationType.NONE)
				.run(args);
	}

	@Bean
	public CommandLineRunner commandLineRunner(ApplicationContext ctx) {
		return args -> {
			this.spannerOperations.delete(Trade.class, KeySet.all());

			Trade t = new Trade(1L, "BUY", 100.0, 50.0, "STOCK1", "template_trader1", Arrays.asList(99.0, 101.00));

<<<<<<< HEAD
			this.spannerOperations.insert(t);
=======
			this.spannerOperations.upsert(t, "symbol", "action");
			t.action = "SELL";
>>>>>>> 62ef761c

			t.setSequence(2L);
			t.setTraderId("template_trader1");
			t.setAction("SELL");
			this.spannerOperations.insert(t);

			t.setSequence(1L);
			t.setTraderId("template_trader2");
			this.spannerOperations.insert(t);

			List<Trade> tradesByAction = this.spannerOperations.readAll(Trade.class);

			tradesByAction.forEach(System.out::println);

			System.exit(0);
		};
	}

}<|MERGE_RESOLUTION|>--- conflicted
+++ resolved
@@ -53,13 +53,9 @@
 
 			Trade t = new Trade(1L, "BUY", 100.0, 50.0, "STOCK1", "template_trader1", Arrays.asList(99.0, 101.00));
 
-<<<<<<< HEAD
 			this.spannerOperations.insert(t);
-=======
-			this.spannerOperations.upsert(t, "symbol", "action");
-			t.action = "SELL";
->>>>>>> 62ef761c
 
+      t.action = "SELL";
 			t.setSequence(2L);
 			t.setTraderId("template_trader1");
 			t.setAction("SELL");
