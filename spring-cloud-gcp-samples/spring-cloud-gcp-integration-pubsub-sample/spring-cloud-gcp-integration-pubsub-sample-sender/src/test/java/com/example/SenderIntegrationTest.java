/*
 * Copyright 2017-2018 the original author or authors.
 *
 * Licensed under the Apache License, Version 2.0 (the "License");
 * you may not use this file except in compliance with the License.
 * You may obtain a copy of the License at
 *
 *      http://www.apache.org/licenses/LICENSE-2.0
 *
 * Unless required by applicable law or agreed to in writing, software
 * distributed under the License is distributed on an "AS IS" BASIS,
 * WITHOUT WARRANTIES OR CONDITIONS OF ANY KIND, either express or implied.
 * See the License for the specific language governing permissions and
 * limitations under the License.
 */

package com.example;

import java.util.List;
import java.util.UUID;

import org.junit.BeforeClass;
import org.junit.Test;
import org.junit.runner.RunWith;

import org.springframework.beans.factory.annotation.Autowired;
import org.springframework.boot.test.context.SpringBootTest;
import org.springframework.boot.test.web.client.TestRestTemplate;
import org.springframework.cloud.gcp.pubsub.core.PubSubTemplate;
import org.springframework.cloud.gcp.pubsub.support.AcknowledgeablePubsubMessage;
import org.springframework.cloud.gcp.pubsub.support.BasicAcknowledgeablePubsubMessage;
import org.springframework.test.annotation.DirtiesContext;
import org.springframework.test.context.junit4.SpringRunner;
import org.springframework.util.LinkedMultiValueMap;
import org.springframework.util.MultiValueMap;

import static org.assertj.core.api.Assertions.assertThat;
import static org.hamcrest.Matchers.is;
import static org.junit.Assume.assumeThat;

/**
 * Integration test for the sender sample app.
 *
 * @author Dmitry Solomakha
 *
 * @since 1.1
 */

@RunWith(SpringRunner.class)
@SpringBootTest(webEnvironment = SpringBootTest.WebEnvironment.RANDOM_PORT)
@DirtiesContext
public class SenderIntegrationTest {

	@Autowired
	private TestRestTemplate restTemplate;

	@Autowired
	private PubSubTemplate pubSubTemplate;

	@BeforeClass
	public static void prepare() {
		assumeThat(
				"PUB/SUB-sample integration tests are disabled. Please use '-Dit.pubsub=true' "
						+ "to enable them. ",
				System.getProperty("it.pubsub"), is("true"));
	}

	@Test
	public void testSample() throws Exception {
		MultiValueMap<String, Object> map = new LinkedMultiValueMap<>();
		String message = "test message " + UUID.randomUUID();

		map.add("message", message);
		map.add("times", 1);

		this.restTemplate.postForObject("/postMessage", map, String.class);

		List<AcknowledgeablePubsubMessage> messages;

		boolean messageReceived = false;
		for (int i = 0; i < 100; i++) {
			messages = this.pubSubTemplate.pull("exampleSubscription", 10, true);
			messages.forEach(BasicAcknowledgeablePubsubMessage::ack);

			if (messages.stream()
<<<<<<< HEAD
					.anyMatch(m -> m.getPubsubMessage().getData().toStringUtf8().startsWith(message))) {
=======
					.anyMatch((m) -> m.getPubsubMessage().getData().toStringUtf8().equals(message))) {
>>>>>>> 42dccf87
				messageReceived = true;
				break;
			}
			Thread.sleep(100);
		}
		assertThat(messageReceived).isTrue();

	}
}<|MERGE_RESOLUTION|>--- conflicted
+++ resolved
@@ -83,11 +83,7 @@
 			messages.forEach(BasicAcknowledgeablePubsubMessage::ack);
 
 			if (messages.stream()
-<<<<<<< HEAD
-					.anyMatch(m -> m.getPubsubMessage().getData().toStringUtf8().startsWith(message))) {
-=======
-					.anyMatch((m) -> m.getPubsubMessage().getData().toStringUtf8().equals(message))) {
->>>>>>> 42dccf87
+					.anyMatch((m) -> m.getPubsubMessage().getData().toStringUtf8().startsWith(message))) {
 				messageReceived = true;
 				break;
 			}
