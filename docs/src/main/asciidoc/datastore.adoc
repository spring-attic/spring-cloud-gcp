--- conflicted
+++ resolved
@@ -1199,23 +1199,6 @@
 | `AfterDeleteEvent`|Published immediately after delete operations are executed by `DatastoreTemplate`| The keys sent to Cloud Datastore. The target entities, ID values, or entity type originally specified for the delete operation.
 |===
 
-<<<<<<< HEAD
-=== Spring Boot Actuator Support
-
-==== Cloud Datastore Health Indicator
-
-If you are using Spring Boot Actuator, you can take advantage of the Cloud Datastore health indicator called `datastore`.
-The health indicator will verify whether Cloud Datastore is up and accessible by your application.
-To enable it, all you need to do is add the https://docs.spring.io/spring-boot/docs/current/reference/htmlsingle/#production-ready[Spring Boot Actuator] to your project.
-
-[source,xml]
-----
-<dependency>
-    <groupId>org.springframework.boot</groupId>
-    <artifactId>spring-boot-starter-actuator</artifactId>
-</dependency>
-----
-=======
 === Auditing
 
 Spring Data Cloud Datastore supports the `@LastModifiedDate` and `@LastModifiedBy` auditing annotations for properties:
@@ -1271,7 +1254,22 @@
 ----
 
 You can also set a custom provider for properties annotated `@LastModifiedDate` by providing a bean for `DateTimeProvider` and providing the bean name to `@EnableDatastoreAuditing(dateTimeProviderRef = "customDateTimeProviderBean")`.
->>>>>>> e2252079
+
+=== Spring Boot Actuator Support
+
+==== Cloud Datastore Health Indicator
+
+If you are using Spring Boot Actuator, you can take advantage of the Cloud Datastore health indicator called `datastore`.
+The health indicator will verify whether Cloud Datastore is up and accessible by your application.
+To enable it, all you need to do is add the https://docs.spring.io/spring-boot/docs/current/reference/htmlsingle/#production-ready[Spring Boot Actuator] to your project.
+
+[source,xml]
+----
+<dependency>
+    <groupId>org.springframework.boot</groupId>
+    <artifactId>spring-boot-starter-actuator</artifactId>
+</dependency>
+----
 
 === Sample
 
