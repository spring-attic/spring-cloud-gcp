--- conflicted
+++ resolved
@@ -312,12 +312,7 @@
 Example:
 
 Let's improve the Singer class from the previous example.
-<<<<<<< HEAD
-Instead of a field of type `Album`,
-we would like to have a field of type `Set<Album>`:
-=======
-Instead of a field of type `Album`, we would like to have a field of type `ImmutableSet<Album>`:
->>>>>>> fdf83a6f
+Instead of a field of type `Album`, we would like to have a field of type `Set<Album>`:
 
 [source, java]
 ----
