== Spring JDBC

Spring Cloud GCP adds integrations with
https://docs.spring.io/spring/docs/current/spring-framework-reference/html/jdbc.html[Spring JDBC] so you can run your MySQL or PostgreSQL databases in Google Cloud SQL using Spring JDBC, or other libraries that depend on it like Spring Data JPA.

The Cloud SQL support is provided by Spring Cloud GCP in the form of two Spring Boot starters, one for MySQL and another one for PostgreSQL.
The role of the starters is to read configuration from properties and assume default settings so that user experience connecting to MySQL and PostgreSQL is as simple as possible.

Maven coordinates, using Spring Cloud GCP BOM:

[source,xml]
----
<dependency>
    <groupId>org.springframework.cloud</groupId>
    <artifactId>spring-cloud-gcp-starter-sql-mysql</artifactId>
</dependency>
<dependency>
    <groupId>org.springframework.cloud</groupId>
    <artifactId>spring-cloud-gcp-starter-sql-postgresql</artifactId>
</dependency>
----

Gradle coordinates:

[source,subs="normal"]
----
dependencies {
    compile group: 'org.springframework.cloud', name: 'spring-cloud-gcp-starter-sql-mysql'
    compile group: 'org.springframework.cloud', name: 'spring-cloud-gcp-starter-sql-postgresql'
}
----


=== Prerequisites

In order to use the Spring Boot Starters for Google Cloud SQL, the Google Cloud SQL API must be enabled in your GCP project.

To do that, go to the https://console.cloud.google.com/apis/library[API library page] of the Google Cloud Console, search for "Cloud SQL API", click the first result and enable the API.

<<<<<<< HEAD
NOTE: There are several similar "Cloud SQL" results. You must access the "Google Cloud SQL API" one
and enable the API from there.

Available sample applications and codelabs:

- https://github.com/spring-cloud/spring-cloud-gcp/tree/master/spring-cloud-gcp-samples/spring-cloud-gcp-sql-mysql-sample[Spring Cloud GCP MySQL]
- https://github.com/spring-cloud/spring-cloud-gcp/tree/master/spring-cloud-gcp-samples/spring-cloud-gcp-data-jpa-sample[Spring Data JPA with Spring Cloud GCP SQL]
- Codelab: https://codelabs.developers.google.com/codelabs/cloud-spring-petclinic-cloudsql/index.html[Spring Pet Clinic using Cloud SQL]
=======
NOTE: There are several similar "Cloud SQL" results. You must access the "Google Cloud SQL API" one and enable the API from there.
>>>>>>> 0da95380

=== Spring Boot Starter for Google Cloud SQL

The Spring Boot Starters for Google Cloud SQL provide an auto-configured https://docs.oracle.com/javase/7/docs/api/javax/sql/DataSource.html[`DataSource`] object.
Coupled with Spring JDBC, it provides a
https://docs.spring.io/spring/docs/current/spring-framework-reference/html/jdbc.html#jdbc-JdbcTemplate[`JdbcTemplate`] object bean that allows for operations such as querying and modifying a database.

[source,java]
----
public List<Map<String, Object>> listUsers() {
    return jdbcTemplate.queryForList("SELECT * FROM user;");
}
----

You can rely on
https://docs.spring.io/spring-boot/docs/current/reference/html/boot-features-sql.html#boot-features-connect-to-production-database[Spring Boot data source auto-configuration] to configure a `DataSource` bean.
In other words, properties like the SQL username, `spring.datasource.username`, and password, `spring.datasource.password` can be used.
There is also some configuration specific to Google Cloud SQL:

|===
| Property name | Description | Default value | Unused if specified property(ies)
| `spring.cloud.gcp.sql.enabled` | Enables or disables Cloud SQL auto configuration | `true` |
| `spring.cloud.gcp.sql.database-name` | Name of the database to connect to. | |
`spring.datasource.url`
| `spring.cloud.gcp.sql.instance-connection-name` | A string containing a Google Cloud SQL instance's project ID, region and name, each separated by a colon.
For example, `my-project-id:my-region:my-instance-name`. | | `spring.datasource.url`
| `spring.cloud.gcp.sql.credentials.location` | File system path to the Google OAuth2 credentials private key file.
Used to authenticate and authorize new connections to a Google Cloud SQL instance.
| Default credentials provided by the Spring GCP Boot starter |
| `spring.cloud.gcp.sql.credentials.encoded-key` | Base64-encoded contents of OAuth2 account private key in JSON format.
Used to authenticate and authorize new connections to a Google Cloud SQL instance.
| Default credentials provided by the Spring GCP Boot starter |
|===

==== `DataSource` creation flow

Based on the previous properties, the Spring Boot starter for Google Cloud SQL creates a `CloudSqlJdbcInfoProvider` object which is used to obtain an instance's JDBC URL and driver class name.
If you provide your own `CloudSqlJdbcInfoProvider` bean, it is used instead and the properties related to building the JDBC URL or driver class are ignored.

The `DataSourceProperties` object provided by Spring Boot Autoconfigure is mutated in order to use the JDBC URL and driver class names provided by `CloudSqlJdbcInfoProvider`, unless those values were provided in the properties.
It is in the `DataSourceProperties` mutation step that the credentials factory is registered in a system property to be `SqlCredentialFactory`.

`DataSource` creation is delegated to
https://docs.spring.io/spring-boot/docs/current/reference/html/boot-features-sql.html[Spring Boot].
You can select the type of connection pool (e.g., Tomcat, HikariCP, etc.) by https://docs.spring.io/spring-boot/docs/current/reference/html/boot-features-sql.html#boot-features-connect-to-production-database[adding their dependency to the classpath].

Using the created `DataSource` in conjunction with Spring JDBC provides you with a fully configured and operational `JdbcTemplate` object that you can use to interact with your SQL database.
You can connect to your database with as little as a database and instance names.

==== Troubleshooting tips

[#connection-issues]
===== Connection issues
If you're not able to connect to a database and see an endless loop of `Connecting to Cloud SQL instance [...] on IP [...]`, it's likely that exceptions are being thrown and logged at a level lower than your logger's level.
This may be the case with HikariCP, if your logger is set to INFO or higher level.

To see what's going on in the background, you should add a `logback.xml` file to your application resources folder, that looks like this:

[source, xml]
----
<?xml version="1.0" encoding="UTF-8"?>
<configuration>
  <include resource="org/springframework/boot/logging/logback/base.xml"/>
  <logger name="com.zaxxer.hikari.pool" level="DEBUG"/>
</configuration>
----

=====  Errors like `c.g.cloud.sql.core.SslSocketFactory : Re-throwing cached exception due to attempt to refresh instance information too soon after error`

If you see a lot of errors like this in a loop and can't connect to your database, this is usually a symptom that something isn't right with the permissions of your credentials or the Google Cloud SQL API is not enabled.
Verify that the Google Cloud SQL API is enabled in the Cloud Console and that your service account has the https://cloud.google.com/sql/docs/mysql/project-access-control#roles[necessary IAM roles].

To find out what's causing the issue, you can enable DEBUG logging level as mentioned link:#connection-issues[above].

===== PostgreSQL: `java.net.SocketException: already connected` issue

We found this exception to be common if your Maven project's parent is `spring-boot` version `1.5.x`, or in any other circumstance that would cause the version of the `org.postgresql:postgresql` dependency to be an older one (e.g., `9.4.1212.jre7`).

To fix this, re-declare the dependency in its correct version. For example, in Maven:

[source,xml]
----
<dependency>
  <groupId>org.postgresql</groupId>
  <artifactId>postgresql</artifactId>
  <version>42.1.1</version>
</dependency>
----


=== Samples

Available sample applications and codelabs:

- https://github.com/spring-cloud/spring-cloud-gcp/tree/master/spring-cloud-gcp-samples/spring-cloud-gcp-sql-sample[Spring Cloud GCP SQL]
- https://github.com/spring-cloud/spring-cloud-gcp/tree/master/spring-cloud-gcp-samples/spring-cloud-gcp-data-jpa-sample[Spring Data JPA with Spring Cloud GCP SQL]
- Codelab: https://codelabs.developers.google.com/codelabs/cloud-spring-petclinic-cloudsql/index.html[Spring Pet Clinic using Cloud SQL]<|MERGE_RESOLUTION|>--- conflicted
+++ resolved
@@ -37,18 +37,7 @@
 
 To do that, go to the https://console.cloud.google.com/apis/library[API library page] of the Google Cloud Console, search for "Cloud SQL API", click the first result and enable the API.
 
-<<<<<<< HEAD
-NOTE: There are several similar "Cloud SQL" results. You must access the "Google Cloud SQL API" one
-and enable the API from there.
-
-Available sample applications and codelabs:
-
-- https://github.com/spring-cloud/spring-cloud-gcp/tree/master/spring-cloud-gcp-samples/spring-cloud-gcp-sql-mysql-sample[Spring Cloud GCP MySQL]
-- https://github.com/spring-cloud/spring-cloud-gcp/tree/master/spring-cloud-gcp-samples/spring-cloud-gcp-data-jpa-sample[Spring Data JPA with Spring Cloud GCP SQL]
-- Codelab: https://codelabs.developers.google.com/codelabs/cloud-spring-petclinic-cloudsql/index.html[Spring Pet Clinic using Cloud SQL]
-=======
 NOTE: There are several similar "Cloud SQL" results. You must access the "Google Cloud SQL API" one and enable the API from there.
->>>>>>> 0da95380
 
 === Spring Boot Starter for Google Cloud SQL
 
