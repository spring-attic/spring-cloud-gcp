--- conflicted
+++ resolved
@@ -57,26 +57,10 @@
 @EnableConfigurationProperties(GcpProperties.class)
 public class GcpContextAutoConfiguration {
 
-<<<<<<< HEAD
-	private static final String PUBSUB_SCOPE = "https://www.googleapis.com/auth/pubsub";
-
-	private static final String SQLADMIN_SCOPE =
-			"https://www.googleapis.com/auth/sqlservice.admin";
-
-	private static final String STORAGE_READ_SCOPE =
-			"https://www.googleapis.com/auth/devstorage.read_only";
-
-	private static final String STORAGE_WRITE_SCOPE =
-			"https://www.googleapis.com/auth/devstorage.read_write";
-
-	public static final List<String> DEFAULT_CREDENTIAL_SCOPES =
-			ImmutableList.of(PUBSUB_SCOPE, SQLADMIN_SCOPE, STORAGE_READ_SCOPE, STORAGE_WRITE_SCOPE);
-=======
 	private static final List<String> CREDENTIALS_SCOPES_LIST =
 			Arrays.asList(GcpScope.values()).stream()
 					.map(scope -> scope.getUrl())
 					.collect(Collectors.toList());
->>>>>>> 433e80cc
 
 	private static final Log LOGGER = LogFactory.getLog(GcpContextAutoConfiguration.class);
 
@@ -91,7 +75,7 @@
 		GcpProperties.Credentials propertyCredentials = this.gcpProperties.getCredentials();
 		List<String> scopes =
 				propertyCredentials != null && propertyCredentials.getScopes() != null
-						? propertyCredentials.getScopes() : DEFAULT_CREDENTIAL_SCOPES;
+						? propertyCredentials.getScopes() : CREDENTIALS_SCOPES_LIST;
 
 		if (propertyCredentials != null
 				&& !StringUtils.isEmpty(propertyCredentials.getLocation())) {
