--- conflicted
+++ resolved
@@ -57,25 +57,10 @@
 @EnableConfigurationProperties(GcpProperties.class)
 public class GcpContextAutoConfiguration {
 
-<<<<<<< HEAD
-	private static final String PUBSUB_SCOPE = "https://www.googleapis.com/auth/pubsub";
-
-	private static final String SQLADMIN_SCOPE = "https://www.googleapis.com/auth/sqlservice.admin";
-
-	private static final String STORAGE_READ_SCOPE = "https://www.googleapis.com/auth/devstorage.read_only";
-
-	private static final String STORAGE_WRITE_SCOPE = "https://www.googleapis.com/auth/devstorage.read_write";
-
-	private static final String TRACE_APPEND_SCOPE = "https://www.googleapis.com/auth/trace.append";
-
-	public static final List<String> CREDENTIALS_SCOPES_LIST = ImmutableList.of(PUBSUB_SCOPE, SQLADMIN_SCOPE,
-			STORAGE_READ_SCOPE, STORAGE_WRITE_SCOPE, TRACE_APPEND_SCOPE);
-=======
 	private static final List<String> CREDENTIALS_SCOPES_LIST =
 			Arrays.asList(GcpScope.values()).stream()
 					.map(scope -> scope.getUrl())
 					.collect(Collectors.toList());
->>>>>>> 433e80cc
 
 	private static final Log LOGGER = LogFactory.getLog(GcpContextAutoConfiguration.class);
 
@@ -91,7 +76,7 @@
 			credentialsProvider = FixedCredentialsProvider
 					.create(GoogleCredentials.fromStream(
 							this.gcpProperties.getCredentialsLocation().getInputStream())
-							.createScoped(CREDENTIALS_SCOPES_LIST));
+					.createScoped(CREDENTIALS_SCOPES_LIST));
 		}
 		else {
 			credentialsProvider = GoogleCredentialsProvider.newBuilder()
@@ -124,15 +109,16 @@
 	}
 
 	/**
-	 * @return a {@link GcpProjectIdProvider} that returns the project ID in the properties
-	 * or, if none, the project ID from the GOOGLE_CLOUD_PROJECT envvar and Metadata Server
+	 * @return a {@link GcpProjectIdProvider} that returns the project ID in the properties or, if
+	 * none, the project ID from the GOOGLE_CLOUD_PROJECT envvar and Metadata Server
 	 */
 	@Bean
 	@ConditionalOnMissingBean
 	public GcpProjectIdProvider gcpProjectIdProvider() {
-		GcpProjectIdProvider projectIdProvider = this.gcpProperties.getProjectId() != null
-				? () -> this.gcpProperties.getProjectId()
-				: new DefaultGcpProjectIdProvider();
+		GcpProjectIdProvider projectIdProvider =
+				this.gcpProperties.getProjectId() != null
+						? () -> this.gcpProperties.getProjectId()
+						: new DefaultGcpProjectIdProvider();
 
 		if (LOGGER.isInfoEnabled()) {
 			LOGGER.info("The default project ID is " + projectIdProvider.getProjectId());
