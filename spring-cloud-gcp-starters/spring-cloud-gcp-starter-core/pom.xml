<?xml version="1.0" encoding="UTF-8"?>
<project xmlns="http://maven.apache.org/POM/4.0.0" xmlns:xsi="http://www.w3.org/2001/XMLSchema-instance" xsi:schemaLocation="http://maven.apache.org/POM/4.0.0 http://maven.apache.org/xsd/maven-4.0.0.xsd">
	<modelVersion>4.0.0</modelVersion>
	<parent>
		<groupId>org.springframework.cloud</groupId>
		<artifactId>spring-cloud-gcp-starters</artifactId>
		<version>1.0.0.BUILD-SNAPSHOT</version>
	</parent>
	<artifactId>spring-cloud-gcp-starter-core</artifactId>
	<name>Spring Cloud GCP Core Starter</name>
	<description>Starter for Google Cloud</description>
	<organization>
		<name>Pivotal Software, Inc.</name>
		<url>http://www.spring.io</url>
	</organization>
	<properties>
		<main.basedir>${basedir}/../..</main.basedir>
	</properties>
	<dependencies>
		<dependency>
			<groupId>org.springframework.cloud</groupId>
			<artifactId>spring-cloud-gcp-core</artifactId>
		</dependency>
		<dependency>
<<<<<<< HEAD
			<groupId>org.springframework.cloud</groupId>
			<artifactId>spring-cloud-gcp-autoconfigure</artifactId>
=======
			<groupId>commons-logging</groupId>
			<artifactId>commons-logging</artifactId>
		</dependency>

		<!-- ServiceAccountSigner, required by users -->
		<dependency>
			<groupId>com.google.auth</groupId>
			<artifactId>google-auth-library-oauth2-http</artifactId>
		</dependency>

		<!-- @ConfigurationProperties metadata -->
		<dependency>
			<groupId>org.springframework.boot</groupId>
			<artifactId>spring-boot-configuration-processor</artifactId>
			<optional>true</optional>
		</dependency>

		<dependency>
			<groupId>org.springframework.boot</groupId>
			<artifactId>spring-boot-starter</artifactId>
>>>>>>> 4fe1dad0
		</dependency>
	</dependencies>
</project><|MERGE_RESOLUTION|>--- conflicted
+++ resolved
@@ -22,31 +22,12 @@
 			<artifactId>spring-cloud-gcp-core</artifactId>
 		</dependency>
 		<dependency>
-<<<<<<< HEAD
 			<groupId>org.springframework.cloud</groupId>
 			<artifactId>spring-cloud-gcp-autoconfigure</artifactId>
-=======
-			<groupId>commons-logging</groupId>
-			<artifactId>commons-logging</artifactId>
 		</dependency>
-
-		<!-- ServiceAccountSigner, required by users -->
-		<dependency>
-			<groupId>com.google.auth</groupId>
-			<artifactId>google-auth-library-oauth2-http</artifactId>
-		</dependency>
-
-		<!-- @ConfigurationProperties metadata -->
-		<dependency>
-			<groupId>org.springframework.boot</groupId>
-			<artifactId>spring-boot-configuration-processor</artifactId>
-			<optional>true</optional>
-		</dependency>
-
-		<dependency>
-			<groupId>org.springframework.boot</groupId>
-			<artifactId>spring-boot-starter</artifactId>
->>>>>>> 4fe1dad0
-		</dependency>
+        <dependency>
+            <groupId>org.springframework.boot</groupId>
+            <artifactId>spring-boot-starter</artifactId>
+        </dependency>
 	</dependencies>
 </project>