--- conflicted
+++ resolved
@@ -45,12 +45,6 @@
 If no property is configured, the provided `CredentialsProvider` returns the
 http://google.github.io/google-auth-library-java/releases/0.7.1/apidocs/com/google/auth/oauth2/GoogleCredentials.html#getApplicationDefault()[application default credentials].
 
-<<<<<<< HEAD
-`spring.cloud.gcp.credentials.scopes` is a comma-delimited list of Google OAuth2 scopes for Google
-Cloud Platform services (e.g., `https://www.googleapis.com/auth/pubsub` for Google Cloud Pub/Sub)
-that the credentials returned by the provided `CredentialsProvider` support. If unspecified, list of
-default scopes for every service supported by this project is used.
-=======
 If your app is running on Google App Engine or Google Compute Engine, in most cases, you should omit
 the `spring.cloud.gcp.credentials-location` property and, instead, let the Spring Cloud GCP Core
 Starter get the correct credentials for those environments. On App Engine Standard, the
@@ -60,4 +54,8 @@
 are used and on Google Compute Engine, the
 https://cloud.google.com/compute/docs/access/create-enable-service-accounts-for-instances#using_the_compute_engine_default_service_account[Compute Engine Default Service Account]
 is used.
->>>>>>> 433e80cc
+
+`spring.cloud.gcp.credentials.scopes` is a comma-delimited list of Google OAuth2 scopes for Google
+Cloud Platform services (e.g., `https://www.googleapis.com/auth/pubsub` for Google Cloud Pub/Sub)
+that the credentials returned by the provided `CredentialsProvider` support. If unspecified, list of
+default scopes for every service supported by this project is used.