--- conflicted
+++ resolved
@@ -28,12 +28,5 @@
 			<artifactId>google-cloud-vision</artifactId>
 		</dependency>
 
-<<<<<<< HEAD
-		<dependency>
-			<groupId>org.springframework.cloud</groupId>
-			<artifactId>spring-cloud-gcp-storage</artifactId>
-		</dependency>
-=======
->>>>>>> 58de6b0e
 	</dependencies>
 </project>