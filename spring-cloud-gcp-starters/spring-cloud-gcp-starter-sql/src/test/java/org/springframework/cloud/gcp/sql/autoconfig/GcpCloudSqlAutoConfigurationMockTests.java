--- conflicted
+++ resolved
@@ -38,8 +38,7 @@
  * @author João André Martins
  */
 @RunWith(SpringRunner.class)
-@SpringBootTest(classes = { GcpCloudSqlAutoConfiguration.class, DataSourceAutoConfiguration.class,
-		GcpContextAutoConfiguration.class,
+@SpringBootTest(classes = { GcpCloudSqlAutoConfiguration.class, GcpContextAutoConfiguration.class,
 		GcpCloudSqlTestConfiguration.class
 }, properties = { "spring.cloud.gcp.sql.databaseName=test-database",
 		"spring.cloud.gcp.sql.initFailFast=false"
@@ -63,12 +62,11 @@
 		public void test() {
 			HikariDataSource dataSource = (HikariDataSource) this.dataSource;
 			assertEquals("com.mysql.jdbc.Driver", dataSource.getDriverClassName());
-			assertEquals("jdbc:mysql://google/test-database?cloudSqlInstance="
-							+ "tubular-bells:singapore:test-instance&socketFactory="
-							+ "com.google.cloud.sql.mysql.SocketFactory&useSSL=false",
+			assertEquals("jdbc:mysql://google/test-database?cloudSqlInstance=proj:reg:test-instance"
+					+ "&socketFactory=com.google.cloud.sql.mysql.SocketFactory&useSSL=false",
 					this.urlProvider.getJdbcUrl());
 			assertEquals("root", dataSource.getUsername());
-			assertEquals(null, dataSource.getPassword());
+			assertEquals("", dataSource.getPassword());
 			assertEquals("com.mysql.jdbc.Driver", this.urlProvider.getJdbcDriverClass());
 		}
 	}
@@ -76,13 +74,8 @@
 	// Project ID passed in so ServiceOptions doesn't try to get it from AppIdentity API, which
 	// isn't easily mockable.
 	@TestPropertySource(properties = {
-<<<<<<< HEAD
-			"spring.cloud.gcp.sql.region=australia",
-			"spring.cloud.gcp.sql.instanceName=test-instance" })
-=======
 			"spring.cloud.gcp.project-id=im-not-used-for-anything",
 			"spring.cloud.gcp.sql.instanceConnectionName=tubular-bells:australia:test-instance"})
->>>>>>> 8cfcc1e8
 	public static class CloudSqlAppEngineDataSourceTest extends GcpCloudSqlAutoConfigurationMockTests {
 		@BeforeClass
 		public static void setUp() {
@@ -101,50 +94,18 @@
 			assertEquals("com.mysql.jdbc.GoogleDriver",
 					this.urlProvider.getJdbcDriverClass());
 			assertEquals("com.mysql.jdbc.GoogleDriver", dataSource.getDriverClassName());
-<<<<<<< HEAD
-			assertEquals("jdbc:google:mysql://proj:australia:test-instance/test-database",
-					this.urlProvider.getJdbcUrl());
-			assertEquals("root", dataSource.getUsername());
-			assertEquals(null, dataSource.getPassword());
-		}
-	}
-
-	@TestPropertySource(properties = {
-			"spring.cloud.gcp.sql.region=siberia",
-			"spring.cloud.gcp.sql.instanceName=test-instance" })
-	public static class GcpCloudSqlAutoConfigurationWithRegionTest
-			extends GcpCloudSqlAutoConfigurationMockTests {
-		@Test
-		@Override
-		public void test() {
-			HikariDataSource dataSource = (HikariDataSource) this.dataSource;
-			assertEquals("jdbc:mysql://google/test-database?cloudSqlInstance="
-					+ "proj:siberia:test-instance&"
-					+ "socketFactory=com.google.cloud.sql.mysql.SocketFactory&useSSL=false",
-					this.urlProvider.getJdbcUrl());
-			assertEquals("root", dataSource.getUsername());
-			assertEquals(null, dataSource.getPassword());
-			assertEquals("com.mysql.jdbc.Driver", this.urlProvider.getJdbcDriverClass());
-=======
 			assertEquals("jdbc:google:mysql://tubular-bells:australia:test-instance/test-database"
 					+ "?user=root&password=",
 					this.urlProvider.getJdbcUrl());
 			assertEquals("root", dataSource.getUsername());
 			assertEquals("", dataSource.getPassword());
->>>>>>> 8cfcc1e8
 		}
 	}
 
 	@TestPropertySource(properties = {
-<<<<<<< HEAD
-			"spring.datasource.username=watchmaker",
-			"spring.datasource.password=pass",
-			"spring.cloud.gcp.sql.instanceName=test-instance"
-=======
 			"spring.cloud.gcp.sql.userName=watchmaker",
 			"spring.cloud.gcp.sql.password=pass",
 			"spring.cloud.gcp.sql.instanceConnectionName=proj:reg:test-instance"
->>>>>>> 8cfcc1e8
 	})
 	public static class GcpCloudSqlAutoConfigurationWithUserAndPassTest
 			extends GcpCloudSqlAutoConfigurationMockTests {
@@ -191,7 +152,7 @@
 		@Override
 		public void test() {
 			assertEquals("jdbc:mysql://google/test-database?cloudSqlInstance=world:asia:japan"
-					+ "&socketFactory=com.google.cloud.sql.mysql.SocketFactory&useSSL=false",
+							+ "&socketFactory=com.google.cloud.sql.mysql.SocketFactory&useSSL=false",
 					this.urlProvider.getJdbcUrl());
 			assertEquals("com.mysql.jdbc.Driver", this.urlProvider.getJdbcDriverClass());
 		}
