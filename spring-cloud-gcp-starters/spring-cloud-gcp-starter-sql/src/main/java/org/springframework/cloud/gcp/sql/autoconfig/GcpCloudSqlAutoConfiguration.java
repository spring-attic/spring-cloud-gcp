--- conflicted
+++ resolved
@@ -19,20 +19,7 @@
 import java.io.File;
 import java.io.IOException;
 import java.nio.file.Files;
-import java.security.GeneralSecurityException;
 
-<<<<<<< HEAD
-import com.google.api.client.googleapis.javanet.GoogleNetHttpTransport;
-import com.google.api.client.http.HttpTransport;
-import com.google.api.client.json.JsonFactory;
-import com.google.api.client.json.jackson2.JacksonFactory;
-import com.google.api.gax.core.CredentialsProvider;
-import com.google.api.services.sqladmin.SQLAdmin;
-import com.google.auth.http.HttpCredentialsAdapter;
-=======
-import javax.sql.DataSource;
-
->>>>>>> 8cfcc1e8
 import com.google.cloud.sql.CredentialFactory;
 import org.apache.commons.logging.Log;
 import org.apache.commons.logging.LogFactory;
@@ -62,30 +49,23 @@
  * Google Cloud SQL starter.
  *
  * <p>
- * Provides Google Cloud SQL instance connectivity through Spring JDBC by providing only a database
- * and instance connection name.
+ * Provides Google Cloud SQL instance connectivity through Spring JDBC by providing only a
+ * database and instance connection name.
  *
  * @author João André Martins
  */
 @Configuration
-<<<<<<< HEAD
-@EnableConfigurationProperties({ GcpCloudSqlProperties.class, DataSourceProperties.class })
-@ConditionalOnClass({ GcpProjectIdProvider.class, SQLAdmin.class })
-=======
 @EnableConfigurationProperties(GcpCloudSqlProperties.class)
 @ConditionalOnClass(GcpProjectIdProvider.class)
->>>>>>> 8cfcc1e8
 @AutoConfigureBefore(DataSourceAutoConfiguration.class)
 @AutoConfigureAfter(GcpContextAutoConfiguration.class)
 public class GcpCloudSqlAutoConfiguration {
 
-	private static final Log LOGGER = LogFactory.getLog(GcpCloudSqlAutoConfiguration.class);
-
 	public final static String INSTANCE_CONNECTION_NAME_HELP_URL =
 			"https://github.com/spring-cloud/spring-cloud-gcp/tree/master/"
-					+ "spring-cloud-gcp-starters/spring-cloud-gcp-starter-sql"
-					+ "#google-cloud-sql-instance-connection-name";
-
+			+ "spring-cloud-gcp-starters/spring-cloud-gcp-starter-sql"
+			+ "#google-cloud-sql-instance-connection-name";
+	private static final Log LOGGER = LogFactory.getLog(GcpCloudSqlAutoConfiguration.class);
 	@Autowired
 	private GcpCloudSqlProperties gcpCloudSqlProperties;
 
@@ -93,27 +73,10 @@
 	private GcpProperties gcpProperties;
 
 	@Bean
-<<<<<<< HEAD
-	@ConditionalOnMissingBean
-	protected SQLAdmin sqlAdminService(CredentialsProvider credentialsProvider)
-			throws GeneralSecurityException, IOException {
-		HttpTransport httpTransport = GoogleNetHttpTransport.newTrustedTransport();
-		JsonFactory jsonFactory = JacksonFactory.getDefaultInstance();
-
-		return new SQLAdmin.Builder(httpTransport, jsonFactory,
-				new HttpCredentialsAdapter(credentialsProvider.getCredentials()))
-						.setApplicationName("spring")
-						.build();
-	}
-
-	@Bean
-=======
->>>>>>> 8cfcc1e8
 	@ConditionalOnMissingBean(CloudSqlJdbcInfoProvider.class)
 	@Conditional(AppEngineCondition.class)
 	public CloudSqlJdbcInfoProvider appengineCloudSqlJdbcInfoProvider() {
-		CloudSqlJdbcInfoProvider appEngineProvider =
-				new AppEngineCloudSqlJdbcInfoProvider(this.gcpCloudSqlProperties);
+		CloudSqlJdbcInfoProvider appEngineProvider = new AppEngineCloudSqlJdbcInfoProvider(this.gcpCloudSqlProperties);
 
 		if (LOGGER.isInfoEnabled()) {
 			LOGGER.info("App Engine JdbcUrl provider. Connecting to "
@@ -129,8 +92,7 @@
 	@Bean
 	@ConditionalOnMissingBean(CloudSqlJdbcInfoProvider.class)
 	public CloudSqlJdbcInfoProvider defaultJdbcInfoProvider() {
-		CloudSqlJdbcInfoProvider defaultProvider =
-				new DefaultCloudSqlJdbcInfoProvider(this.gcpCloudSqlProperties);
+		CloudSqlJdbcInfoProvider defaultProvider = new DefaultCloudSqlJdbcInfoProvider(this.gcpCloudSqlProperties);
 
 		if (LOGGER.isInfoEnabled()) {
 			LOGGER.info("Default " + this.gcpCloudSqlProperties.getDatabaseType().name()
@@ -187,16 +149,10 @@
 			}
 			// Then, the global credential.
 			else if (this.gcpProperties != null
-					&& this.gcpProperties.getCredentials() != null
 					&& this.gcpProperties.getCredentials().getLocation() != null
 					&& this.gcpProperties.getCredentials().getLocation().exists()) {
 				// A resource might not be in the filesystem, but the Cloud SQL credential must.
-<<<<<<< HEAD
-				File credentialsLocationFile = this.gcpProperties.getCredentialsLocation().getFile();
-=======
-				File credentialsLocationFile =
-						this.gcpProperties.getCredentials().getLocation().getFile();
->>>>>>> 8cfcc1e8
+				File credentialsLocationFile = this.gcpProperties.getCredentials().getLocation().getFile();
 
 				// This should happen if the Spring resource isn't in the filesystem, but a URL,
 				// classpath file, etc.
