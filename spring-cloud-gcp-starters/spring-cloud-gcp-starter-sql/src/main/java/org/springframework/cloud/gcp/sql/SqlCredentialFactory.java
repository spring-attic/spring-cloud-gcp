/*
 *  Copyright 2017 original author or authors.
 *
 *  Licensed under the Apache License, Version 2.0 (the "License");
 *  you may not use this file except in compliance with the License.
 *  You may obtain a copy of the License at
 *
 *       http://www.apache.org/licenses/LICENSE-2.0
 *
 *  Unless required by applicable law or agreed to in writing, software
 *  distributed under the License is distributed on an "AS IS" BASIS,
 *  WITHOUT WARRANTIES OR CONDITIONS OF ANY KIND, either express or implied.
 *  See the License for the specific language governing permissions and
 *  limitations under the License.
 */

package org.springframework.cloud.gcp.sql;

import java.io.FileInputStream;
import java.io.IOException;
import java.util.Collections;

import com.google.api.client.auth.oauth2.Credential;
import com.google.api.client.googleapis.auth.oauth2.GoogleCredential;
import com.google.cloud.sql.CredentialFactory;
import org.apache.commons.logging.Log;
import org.apache.commons.logging.LogFactory;

import org.springframework.cloud.gcp.core.GcpScope;

/**
 * Returns the credentials that are written to a system property by the Cloud SQL starter.
 *
 * <p>
 * Since the sockets factory creates an instance of this class by reflection and without any
 * arguments, the credential location must be in a place that this class knows without any context.
 *
 * @author João André Martins
 */
public class SqlCredentialFactory implements CredentialFactory {

	public static final String CREDENTIAL_LOCATION_PROPERTY_NAME =
			"GOOGLE_CLOUD_SQL_CREDS_LOCATION";

	private static final Log LOGGER = LogFactory.getLog(SqlCredentialFactory.class);

	@Override
	public Credential create() {
		// TODO(joaomartins): Consider supporting Spring Resources as credential locations. There
		// would need to be a way to create or inject a Spring context here statically, to load
		// the resource from there.
		String credentialResourceLocation = System.getProperty(CREDENTIAL_LOCATION_PROPERTY_NAME);
		if (credentialResourceLocation == null) {
			if (LOGGER.isDebugEnabled()) {
				LOGGER.debug(CREDENTIAL_LOCATION_PROPERTY_NAME + " property does not exist. "
						+ "Socket factory will use application default credentials.");
			}
			return null;
		}

		try {
			return GoogleCredential.fromStream(new FileInputStream(credentialResourceLocation))
<<<<<<< HEAD
					.createScoped(GcpContextAutoConfiguration.DEFAULT_CREDENTIAL_SCOPES);
=======
					.createScoped(Collections.singleton(GcpScope.SQLADMIN.getUrl()));
>>>>>>> 433e80cc
		}
		catch (IOException ioe) {
			LOGGER.warn("There was an error loading Cloud SQL credential.", ioe);
			return null;
		}
	}
}<|MERGE_RESOLUTION|>--- conflicted
+++ resolved
@@ -60,11 +60,7 @@
 
 		try {
 			return GoogleCredential.fromStream(new FileInputStream(credentialResourceLocation))
-<<<<<<< HEAD
-					.createScoped(GcpContextAutoConfiguration.DEFAULT_CREDENTIAL_SCOPES);
-=======
 					.createScoped(Collections.singleton(GcpScope.SQLADMIN.getUrl()));
->>>>>>> 433e80cc
 		}
 		catch (IOException ioe) {
 			LOGGER.warn("There was an error loading Cloud SQL credential.", ioe);
