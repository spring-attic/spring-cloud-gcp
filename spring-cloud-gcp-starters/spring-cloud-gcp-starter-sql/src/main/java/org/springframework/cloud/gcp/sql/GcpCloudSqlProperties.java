/*
 *  Copyright 2017 original author or authors.
 *
 *  Licensed under the Apache License, Version 2.0 (the "License");
 *  you may not use this file except in compliance with the License.
 *  You may obtain a copy of the License at
 *
 *       http://www.apache.org/licenses/LICENSE-2.0
 *
 *  Unless required by applicable law or agreed to in writing, software
 *  distributed under the License is distributed on an "AS IS" BASIS,
 *  WITHOUT WARRANTIES OR CONDITIONS OF ANY KIND, either express or implied.
 *  See the License for the specific language governing permissions and
 *  limitations under the License.
 */

package org.springframework.cloud.gcp.sql;

import java.nio.file.Path;

import org.springframework.boot.context.properties.ConfigurationProperties;

/**
 * Google Cloud SQL properties.
 *
 * @author João André Martins
 */
@ConfigurationProperties("spring.cloud.gcp.sql")
public class GcpCloudSqlProperties {

	private String databaseName;

	private String instanceConnectionName;

	private String jdbcUrl;

	private String jdbcDriver;

	private String userName = "root";

	private String password = "";

	private boolean initFailFast;

	private Path credentialsLocation;

<<<<<<< HEAD
	private DatabaseType databaseType = DatabaseType.MYSQL;

	public String getInstanceName() {
		return this.instanceName;
	}

	public void setInstanceName(String instanceName) {
		this.instanceName = instanceName;
	}

=======
>>>>>>> 6cf7f154
	public String getDatabaseName() {
		return this.databaseName;
	}

	public void setDatabaseName(String databaseName) {
		this.databaseName = databaseName;
	}

	public String getInstanceConnectionName() {
		return this.instanceConnectionName;
	}

	public void setInstanceConnectionName(String instanceConnectionName) {
		this.instanceConnectionName = instanceConnectionName;
	}

	public String getJdbcUrl() {
		return this.jdbcUrl;
	}

	public void setJdbcUrl(String jdbcUrl) {
		this.jdbcUrl = jdbcUrl;
	}

	public String getJdbcDriver() {
		return this.jdbcDriver;
	}

	public void setJdbcDriver(String jdbcDriver) {
		this.jdbcDriver = jdbcDriver;
	}

	public String getUserName() {
		return this.userName;
	}

	public void setUserName(String userName) {
		this.userName = userName;
	}

	public String getPassword() {
		return this.password;
	}

	public void setPassword(String password) {
		this.password = password;
	}

	public boolean isInitFailFast() {
		return this.initFailFast;
	}

	public void setInitFailFast(boolean initFailFast) {
		this.initFailFast = initFailFast;
	}

	public Path getCredentialsLocation() {
		return this.credentialsLocation;
	}

	public void setCredentialsLocation(Path credentialsLocation) {
		this.credentialsLocation = credentialsLocation;
	}

	public DatabaseType getDatabaseType() {
		return this.databaseType;
	}

	public void setDatabaseType(DatabaseType databaseType) {
		this.databaseType = databaseType;
	}
}<|MERGE_RESOLUTION|>--- conflicted
+++ resolved
@@ -44,7 +44,6 @@
 
 	private Path credentialsLocation;
 
-<<<<<<< HEAD
 	private DatabaseType databaseType = DatabaseType.MYSQL;
 
 	public String getInstanceName() {
@@ -55,8 +54,6 @@
 		this.instanceName = instanceName;
 	}
 
-=======
->>>>>>> 6cf7f154
 	public String getDatabaseName() {
 		return this.databaseName;
 	}
