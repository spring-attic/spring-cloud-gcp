--- conflicted
+++ resolved
@@ -30,21 +30,7 @@
 
 	private String instanceConnectionName;
 
-<<<<<<< HEAD
-	private String jdbcUrl;
-
-	private String jdbcDriver;
-
-	private String userName = "root";
-
-	private String password = "";
-
-	private boolean initFailFast;
-
 	private Credentials credentials;
-=======
-	private Path credentialsLocation;
->>>>>>> 71cc41fa
 
 	private DatabaseType databaseType = DatabaseType.MYSQL;
 
@@ -64,53 +50,8 @@
 		this.instanceConnectionName = instanceConnectionName;
 	}
 
-<<<<<<< HEAD
-	public String getJdbcUrl() {
-		return this.jdbcUrl;
-	}
-
-	public void setJdbcUrl(String jdbcUrl) {
-		this.jdbcUrl = jdbcUrl;
-	}
-
-	public String getJdbcDriver() {
-		return this.jdbcDriver;
-	}
-
-	public void setJdbcDriver(String jdbcDriver) {
-		this.jdbcDriver = jdbcDriver;
-	}
-
-	public String getUserName() {
-		return this.userName;
-	}
-
-	public void setUserName(String userName) {
-		this.userName = userName;
-	}
-
-	public String getPassword() {
-		return this.password;
-	}
-
-	public void setPassword(String password) {
-		this.password = password;
-	}
-
-	public boolean isInitFailFast() {
-		return this.initFailFast;
-	}
-
-	public void setInitFailFast(boolean initFailFast) {
-		this.initFailFast = initFailFast;
-	}
-
 	public Credentials getCredentials() {
 		return this.credentials;
-=======
-	public Path getCredentialsLocation() {
-		return this.credentialsLocation;
->>>>>>> 71cc41fa
 	}
 
 	public void setCredentials(Credentials credentials) {
