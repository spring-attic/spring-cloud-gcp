/*
 *  Copyright 2017 original author or authors.
 *
 *  Licensed under the Apache License, Version 2.0 (the "License");
 *  you may not use this file except in compliance with the License.
 *  You may obtain a copy of the License at
 *
 *       http://www.apache.org/licenses/LICENSE-2.0
 *
 *  Unless required by applicable law or agreed to in writing, software
 *  distributed under the License is distributed on an "AS IS" BASIS,
 *  WITHOUT WARRANTIES OR CONDITIONS OF ANY KIND, either express or implied.
 *  See the License for the specific language governing permissions and
 *  limitations under the License.
 */

package org.springframework.cloud.gcp.sql;

import java.nio.file.Path;

import org.springframework.boot.context.properties.ConfigurationProperties;

/**
 * Google Cloud SQL properties.
 *
 * @author João André Martins
 */
@ConfigurationProperties("spring.cloud.gcp.sql")
public class GcpCloudSqlProperties {

	private String databaseName;

	private String instanceConnectionName;

<<<<<<< HEAD
=======
	private String jdbcUrl;

	private String jdbcDriver;

	private String userName = "root";

	private String password = "";

>>>>>>> 8cfcc1e8
	private boolean initFailFast;

	private Path credentialsLocation;

	private DatabaseType databaseType = DatabaseType.MYSQL;

	public String getDatabaseName() {
		return this.databaseName;
	}

	public void setDatabaseName(String databaseName) {
		this.databaseName = databaseName;
	}

	public String getInstanceConnectionName() {
		return this.instanceConnectionName;
	}

	public void setInstanceConnectionName(String instanceConnectionName) {
		this.instanceConnectionName = instanceConnectionName;
	}

	public boolean isInitFailFast() {
		return this.initFailFast;
	}

	public void setInitFailFast(boolean initFailFast) {
		this.initFailFast = initFailFast;
	}

	public Path getCredentialsLocation() {
		return this.credentialsLocation;
	}

	public void setCredentialsLocation(Path credentialsLocation) {
		this.credentialsLocation = credentialsLocation;
	}

	public DatabaseType getDatabaseType() {
		return this.databaseType;
	}

	public void setDatabaseType(DatabaseType databaseType) {
		this.databaseType = databaseType;
	}
}<|MERGE_RESOLUTION|>--- conflicted
+++ resolved
@@ -32,8 +32,6 @@
 
 	private String instanceConnectionName;
 
-<<<<<<< HEAD
-=======
 	private String jdbcUrl;
 
 	private String jdbcDriver;
@@ -42,7 +40,6 @@
 
 	private String password = "";
 
->>>>>>> 8cfcc1e8
 	private boolean initFailFast;
 
 	private Path credentialsLocation;
@@ -63,6 +60,38 @@
 
 	public void setInstanceConnectionName(String instanceConnectionName) {
 		this.instanceConnectionName = instanceConnectionName;
+	}
+
+	public String getJdbcUrl() {
+		return this.jdbcUrl;
+	}
+
+	public void setJdbcUrl(String jdbcUrl) {
+		this.jdbcUrl = jdbcUrl;
+	}
+
+	public String getJdbcDriver() {
+		return this.jdbcDriver;
+	}
+
+	public void setJdbcDriver(String jdbcDriver) {
+		this.jdbcDriver = jdbcDriver;
+	}
+
+	public String getUserName() {
+		return this.userName;
+	}
+
+	public void setUserName(String userName) {
+		this.userName = userName;
+	}
+
+	public String getPassword() {
+		return this.password;
+	}
+
+	public void setPassword(String password) {
+		this.password = password;
 	}
 
 	public boolean isInitFailFast() {
