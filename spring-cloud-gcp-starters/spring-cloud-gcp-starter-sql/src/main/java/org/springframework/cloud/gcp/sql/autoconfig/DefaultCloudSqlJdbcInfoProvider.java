--- conflicted
+++ resolved
@@ -33,39 +33,6 @@
 
 	private final GcpCloudSqlProperties properties;
 
-<<<<<<< HEAD
-	private final String jdbcUrl;
-
-	public DefaultCloudSqlJdbcInfoProvider(String projectId, SQLAdmin sqlAdmin, GcpCloudSqlProperties properties) {
-		this.sqlAdmin = sqlAdmin;
-		this.properties = properties;
-		Assert.hasText(projectId,
-				"A project ID must be provided.");
-
-		Assert.hasText(properties.getDatabaseName(),
-				"The database name cannot be empty.");
-
-		if (StringUtils.isEmpty(properties.getInstanceConnectionName())) {
-			Assert.hasText(this.properties.getInstanceName(),
-					"Instance Name is required, or specify Instance Connection Name explicitly.");
-
-			String region = properties.getRegion();
-			if (StringUtils.isEmpty(region)) {
-				try {
-					region = determineRegion(projectId, this.properties.getInstanceName());
-				}
-				catch (IOException ioe) {
-					throw new IllegalArgumentException(
-							"Unable to determine Cloud SQL region. Specify the region explicitly, "
-									+ "or specify Instance Connection Name explicitly.",
-							ioe);
-				}
-			}
-
-			this.properties.setInstanceConnectionName(
-					String.format("%s:%s:%s", projectId, region,
-							this.properties.getInstanceName()));
-=======
 	public DefaultCloudSqlJdbcInfoProvider(GcpCloudSqlProperties properties) {
 		this.properties = properties;
 		Assert.hasText(this.properties.getDatabaseName(), "A database name must be provided.");
@@ -74,36 +41,22 @@
 					"An instance connection name must be provided. Refer to "
 							+ GcpCloudSqlAutoConfiguration.INSTANCE_CONNECTION_NAME_HELP_URL
 							+ " for more information.");
->>>>>>> 8cfcc1e8
 		}
-
-		this.jdbcUrl = String.format("jdbc:mysql://google/%s?cloudSqlInstance=%s&"
-				+ "socketFactory=com.google.cloud.sql.mysql.SocketFactory&useSSL=false",
-				this.properties.getDatabaseName(),
-				this.properties.getInstanceConnectionName());
 	}
 
 	@Override
 	public String getJdbcDriverClass() {
-<<<<<<< HEAD
-		return "com.mysql.jdbc.Driver";
-=======
 		return StringUtils.isEmpty(this.properties.getJdbcDriver())
 				? this.properties.getDatabaseType().getJdbcDriverName()
 				: this.properties.getJdbcDriver();
->>>>>>> 8cfcc1e8
 	}
 
 	@Override
 	public String getJdbcUrl() {
-<<<<<<< HEAD
-		return this.jdbcUrl;
-=======
 		return StringUtils.isEmpty(this.properties.getJdbcUrl())
 				? String.format(this.properties.getDatabaseType().getJdbcUrlTemplate(),
 				this.properties.getDatabaseName(),
 				this.properties.getInstanceConnectionName())
 				: this.properties.getJdbcUrl();
->>>>>>> 8cfcc1e8
 	}
 }