/*
 *  Copyright 2017 original author or authors.
 *
 *  Licensed under the Apache License, Version 2.0 (the "License");
 *  you may not use this file except in compliance with the License.
 *  You may obtain a copy of the License at
 *
 *       http://www.apache.org/licenses/LICENSE-2.0
 *
 *  Unless required by applicable law or agreed to in writing, software
 *  distributed under the License is distributed on an "AS IS" BASIS,
 *  WITHOUT WARRANTIES OR CONDITIONS OF ANY KIND, either express or implied.
 *  See the License for the specific language governing permissions and
 *  limitations under the License.
 */

package org.springframework.cloud.gcp.sql.autoconfig;

import java.io.IOException;

import com.google.api.services.sqladmin.SQLAdmin;

import org.springframework.cloud.gcp.sql.CloudSqlJdbcInfoProvider;
import org.springframework.cloud.gcp.sql.GcpCloudSqlProperties;
import org.springframework.util.Assert;
import org.springframework.util.StringUtils;

/**
 * Provides default JDBC driver class name and constructs the JDBC URL for Cloud SQL v2
 * when running on local laptop, or in a VM-based environment (e.g., Google Compute
 * Engine, Google Container Engine).
 *
 * @author Ray Tsang
 * @author João André Martins
 */
public class DefaultCloudSqlJdbcInfoProvider implements CloudSqlJdbcInfoProvider {

	private final SQLAdmin sqlAdmin;

	private final GcpCloudSqlProperties properties;

	public DefaultCloudSqlJdbcInfoProvider(String projectId, SQLAdmin sqlAdmin, GcpCloudSqlProperties properties) {
		this.sqlAdmin = sqlAdmin;
		this.properties = properties;
		Assert.hasText(projectId,
				"A project ID must be provided.");

		if (StringUtils.isEmpty(properties.getJdbcUrl())) {
			if (StringUtils.isEmpty(properties.getInstanceConnectionName())) {
				Assert.hasText(this.properties.getInstanceName(),
						"Instance Name is required, or specify Instance Connection Name explicitly");
				if (StringUtils.isEmpty(properties.getRegion())) {
					try {
						this.properties.setRegion(
								determineRegion(projectId, this.properties.getInstanceName()));
					}
					catch (IOException ioe) {
						throw new IllegalArgumentException(
								"Unable to determine Cloud SQL region. Specify the region explicitly, "
										+ "or specify Instance Connection Name explicitly ", ioe);
					}
				}

				this.properties.setInstanceConnectionName(
						String.format("%s:%s:%s", projectId, this.properties.getRegion(),
								this.properties.getInstanceName()));
			}

			String jdbcUrl = String.format("jdbc:mysql://google/%s?cloudSqlInstance=%s&"
					+ "socketFactory=com.google.cloud.sql.mysql.SocketFactory",
					this.properties.getDatabaseName(),
					this.properties.getInstanceConnectionName());

			this.properties.setJdbcUrl(jdbcUrl);
		}
	}

	private String determineRegion(String projectId, String instanceName) throws IOException {
		return this.sqlAdmin.instances().get(projectId, instanceName).execute().getRegion();
	}

	@Override
	public String getJdbcDriverClass() {
		return this.properties.getJdbcDriver();
	}

	@Override
	public String getJdbcUrl() {
<<<<<<< HEAD
		return String.format("jdbc:mysql://google/%s?cloudSqlInstance=%s&"
				+ "socketFactory=com.google.cloud.sql.mysql.SocketFactory",
				this.properties.getDatabaseName(),
				this.properties.getInstanceConnectionName());
=======
		return this.properties.getJdbcUrl();
>>>>>>> f7b370fb
	}
}<|MERGE_RESOLUTION|>--- conflicted
+++ resolved
@@ -86,13 +86,6 @@
 
 	@Override
 	public String getJdbcUrl() {
-<<<<<<< HEAD
-		return String.format("jdbc:mysql://google/%s?cloudSqlInstance=%s&"
-				+ "socketFactory=com.google.cloud.sql.mysql.SocketFactory",
-				this.properties.getDatabaseName(),
-				this.properties.getInstanceConnectionName());
-=======
 		return this.properties.getJdbcUrl();
->>>>>>> f7b370fb
 	}
 }