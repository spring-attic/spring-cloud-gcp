/*
 *  Copyright 2017 original author or authors.
 *
 *  Licensed under the Apache License, Version 2.0 (the "License");
 *  you may not use this file except in compliance with the License.
 *  You may obtain a copy of the License at
 *
 *       http://www.apache.org/licenses/LICENSE-2.0
 *
 *  Unless required by applicable law or agreed to in writing, software
 *  distributed under the License is distributed on an "AS IS" BASIS,
 *  WITHOUT WARRANTIES OR CONDITIONS OF ANY KIND, either express or implied.
 *  See the License for the specific language governing permissions and
 *  limitations under the License.
 */

package org.springframework.cloud.gcp.sql.autoconfig;

<<<<<<< HEAD
import com.google.api.services.sqladmin.SQLAdmin;

=======
>>>>>>> 6cf7f154
import org.springframework.cloud.gcp.sql.CloudSqlJdbcInfoProvider;
import org.springframework.cloud.gcp.sql.GcpCloudSqlProperties;
import org.springframework.util.StringUtils;

/**
 * Provides default JDBC driver class name and constructs the JDBC URL for Cloud SQL v2
 * when running on local laptop, or in a VM-based environment (e.g., Google Compute
 * Engine, Google Container Engine).
 *
 * @author Ray Tsang
 * @author João André Martins
 */
public class DefaultCloudSqlJdbcInfoProvider implements CloudSqlJdbcInfoProvider {

<<<<<<< HEAD
	private final CloudSqlJdbcUrlResolver jdbcUrlResolver;

	private final GcpCloudSqlProperties properties;

	public DefaultCloudSqlJdbcInfoProvider(String projectId, SQLAdmin sqlAdmin,
			GcpCloudSqlProperties properties) {
		this.jdbcUrlResolver = new CloudSqlJdbcUrlResolver(
				properties.getDatabaseType().getJdbcUrlTemplate(),
				projectId, properties, sqlAdmin);
		this.properties = properties;
=======
	private final GcpCloudSqlProperties properties;

	public DefaultCloudSqlJdbcInfoProvider(String projectId, GcpCloudSqlProperties properties) {
		this.properties = properties;
		Assert.hasText(projectId,
				"A project ID must be provided.");

		if (StringUtils.isEmpty(properties.getJdbcUrl())) {
			Assert.hasText(properties.getDatabaseName(),
					"A database name must be provided.");
			Assert.hasText(properties.getInstanceConnectionName(),
					"An instance connection name must be provided. Refer to "
							+ GcpCloudSqlAutoConfiguration.INSTANCE_CONNECTION_NAME_HELP_URL
							+ " for more information.");

			String jdbcUrl = String.format("jdbc:mysql://google/%s?cloudSqlInstance=%s&"
					+ "socketFactory=com.google.cloud.sql.mysql.SocketFactory&useSSL=false",
					this.properties.getDatabaseName(),
					this.properties.getInstanceConnectionName());

			this.properties.setJdbcUrl(jdbcUrl);
		}
>>>>>>> 6cf7f154
	}

	@Override
	public String getJdbcDriverClass() {
		return StringUtils.isEmpty(this.properties.getJdbcDriver())
				? this.properties.getDatabaseType().getJdbcDriverName()
				: this.properties.getJdbcDriver();
	}

	@Override
	public String getJdbcUrl() {
		return StringUtils.isEmpty(this.properties.getJdbcUrl())
				? this.jdbcUrlResolver.resolveJdbcUrl() : this.properties.getJdbcUrl();
	}
}<|MERGE_RESOLUTION|>--- conflicted
+++ resolved
@@ -16,11 +16,6 @@
 
 package org.springframework.cloud.gcp.sql.autoconfig;
 
-<<<<<<< HEAD
-import com.google.api.services.sqladmin.SQLAdmin;
-
-=======
->>>>>>> 6cf7f154
 import org.springframework.cloud.gcp.sql.CloudSqlJdbcInfoProvider;
 import org.springframework.cloud.gcp.sql.GcpCloudSqlProperties;
 import org.springframework.util.StringUtils;
@@ -35,41 +30,16 @@
  */
 public class DefaultCloudSqlJdbcInfoProvider implements CloudSqlJdbcInfoProvider {
 
-<<<<<<< HEAD
 	private final CloudSqlJdbcUrlResolver jdbcUrlResolver;
 
 	private final GcpCloudSqlProperties properties;
 
-	public DefaultCloudSqlJdbcInfoProvider(String projectId, SQLAdmin sqlAdmin,
+	public DefaultCloudSqlJdbcInfoProvider(String projectId,
 			GcpCloudSqlProperties properties) {
 		this.jdbcUrlResolver = new CloudSqlJdbcUrlResolver(
 				properties.getDatabaseType().getJdbcUrlTemplate(),
-				projectId, properties, sqlAdmin);
+				projectId, properties);
 		this.properties = properties;
-=======
-	private final GcpCloudSqlProperties properties;
-
-	public DefaultCloudSqlJdbcInfoProvider(String projectId, GcpCloudSqlProperties properties) {
-		this.properties = properties;
-		Assert.hasText(projectId,
-				"A project ID must be provided.");
-
-		if (StringUtils.isEmpty(properties.getJdbcUrl())) {
-			Assert.hasText(properties.getDatabaseName(),
-					"A database name must be provided.");
-			Assert.hasText(properties.getInstanceConnectionName(),
-					"An instance connection name must be provided. Refer to "
-							+ GcpCloudSqlAutoConfiguration.INSTANCE_CONNECTION_NAME_HELP_URL
-							+ " for more information.");
-
-			String jdbcUrl = String.format("jdbc:mysql://google/%s?cloudSqlInstance=%s&"
-					+ "socketFactory=com.google.cloud.sql.mysql.SocketFactory&useSSL=false",
-					this.properties.getDatabaseName(),
-					this.properties.getInstanceConnectionName());
-
-			this.properties.setJdbcUrl(jdbcUrl);
-		}
->>>>>>> 6cf7f154
 	}
 
 	@Override
