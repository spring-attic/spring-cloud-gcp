--- conflicted
+++ resolved
@@ -49,7 +49,6 @@
 			<artifactId>mysql-socket-factory</artifactId>
 		</dependency>
 
-<<<<<<< HEAD
 		<dependency>
 			<groupId>mysql</groupId>
 			<artifactId>mysql-connector-java</artifactId>
@@ -64,12 +63,12 @@
 		<dependency>
 			<groupId>org.postgresql</groupId>
 			<artifactId>postgresql</artifactId>
-=======
+		</dependency>
+
 		<!-- JdbcTemplate -->
 		<dependency>
 			<groupId>org.springframework</groupId>
 			<artifactId>spring-jdbc</artifactId>
->>>>>>> 3ed10698
 		</dependency>
 
 	</dependencies>
