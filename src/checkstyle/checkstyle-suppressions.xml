--- conflicted
+++ resolved
@@ -1,12 +1,7 @@
 <?xml version="1.0"?>
 <!DOCTYPE suppressions PUBLIC
-<<<<<<< HEAD
-        "-//Puppy Crawl//DTD Suppressions 1.1//EN"
-        "https://www.puppycrawl.com/dtds/suppressions_1_1.dtd">
-=======
         "-//Checkstyle//DTD SuppressionFilter Configuration 1.2//EN"
         "https://checkstyle.org/dtds/suppressions_1_2.dtd">
->>>>>>> 99fd2cab
 <suppressions>
     <suppress files="[\\/]spring-cloud-gcp-samples[\\/]" checks="HideUtilityClassConstructorCheck" />
     <suppress files="package\-info\.java" checks="RegexpHeader" />
